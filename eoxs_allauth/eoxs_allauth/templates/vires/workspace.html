--- conflicted
+++ resolved
@@ -453,22 +453,9 @@
             description of the project in which your Swarm data is being used.
           </p>
           <div style="text-align: center">
-<<<<<<< HEAD
-            <!-- <p style="text-align: center;">Sign up directly:</p> -->
-=======
->>>>>>> 56774179
             <div style="margin-top: 2em;">
               <a class="linkbutton" href="{% url 'vires_login' %}?process=signup">Sign up</a>
             </div>
-<<<<<<< HEAD
-            <!-- <p style="text-align: center; margin-top: 2em;">or sign up using your preferred social provider:</p>
-            <ul class="socialaccount_providers">
-              {#% include "socialaccount/snippets/provider_list.html" with process="signup" %#}
-            </ul> -->
-            <div class="divider"></div>
-            <p style="text-align: center;">The service will work on most modern browsers, but using the service on Google Chrome has been found to give the best results. We therefore recommend the use of Chrome.</p>
-=======
->>>>>>> 56774179
           </div>
         </div>
     </div>
@@ -489,62 +476,11 @@
         </div>
     </div>
 
-<<<<<<< HEAD
-      </div><!--/row-->
-
-     <div class="col-sm-4 col-sm-offset-4 larger">
-      <!-- <p style="text-align: center;">Log in using your preferred social provider:</p>
-      <ul class="socialaccount_providers">
-        {#% include "socialaccount/snippets/provider_list.html" with process="login" %#}
-      </ul>
-      <p style="text-align: center;">or directly with your account credentials here:</p> -->
-      <p style="text-align: center;">Log in using your account credentials here:</p>
-      <form class="form-horizontal inputwide" method="POST" action="{% url 'account_login' %}">
-          {% csrf_token %}
-          <fieldset>
-           {% if form.errors %}
-             <p class="help-inline error">
-               Incorrect user credentials or password.<br>
-               Please try again.<br>
-               Note that both fields are case sensitive.
-             </p>
-           {% endif %}
-           {% for field in login_form %}
-             {% if field.errors %}
-               <div class="control-group error">
-                 <label class="control-label" for="{{ field.id_for_label }}">{{ field.label }}</label>
-                 {{ field }}
-                 <span class="help-inline error">
-                   {% for error in  field.errors %}{{ error }}{% endfor %}
-                 </span>
-               </div>
-             {% else %}
-               <div class="control-group">
-                 <label class="control-label" for="{{ field.id_for_label }}">{{ field.label }}</label>
-                 {{ field }}
-                 {% if field.help_text %}
-                     <p class="help-inline"><small>{{ field.help_text }}</small></p>
-                 {% endif %}
-               </div>
-             {% endif %}
-           {% endfor %}
-           {% if redirect_field_value %}
-               <input type="hidden" name="{{ redirect_field_name }}" value="{{ redirect_field_value }}" />
-           {% endif %}
-           <div class="form-actions" style="text-align: center; margin:15px 0 20px 0;">
-               <button style="border: none;" type="submit" class="linkbutton">{% trans "Log in" %}</button>
-           </div>
-          </fieldset>
-        </form>
-        <div class="divider"></div>
-        <p style="text-align: center;">
-=======
     <div class="divider"></div>
     <div class="divider"></div>
     <div class="row">
       <div class="col-sm-6 col-sm-offset-3">
         <p >
->>>>>>> 56774179
           Feedback and ideas are very welcome, feel free to contact us under <a href="mailto:feedback@vires.services">feedback@vires.services</a>.
         </p>
       </div>
