--- conflicted
+++ resolved
@@ -72,11 +72,8 @@
     SpacecraftLabel, SunPosition, SubSolarPoint,
     SatSatSubtraction, MagneticDipole, DipoleTiltAngle,
     IndexKpFromKp10,
-<<<<<<< HEAD
     Identity,
-=======
     BnecToF,
->>>>>>> 474db3d0
 )
 from vires.processes.util.filters import (
     MinStepSampler, GroupingSampler, ExtraSampler,
