#-------------------------------------------------------------------------------
#
# WPS process fetching data from multiple collection to the client.
#
# Authors: Martin Paces <martin.paces@eox.at>
#          Daniel Santillan <daniel.santillan@eox.at>
#-------------------------------------------------------------------------------
# Copyright (C) 2016-2023 EOX IT Services GmbH
#
# Permission is hereby granted, free of charge, to any person obtaining a copy
# of this software and associated documentation files (the "Software"), to deal
# in the Software without restriction, including without limitation the rights
# to use, copy, modify, merge, publish, distribute, sublicense, and/or sell
# copies of the Software, and to permit persons to whom the Software is
# furnished to do so, subject to the following conditions:
#
# The above copyright notice and this permission notice shall be included in all
# copies of this Software or works derived from this Software.
#
# THE SOFTWARE IS PROVIDED "AS IS", WITHOUT WARRANTY OF ANY KIND, EXPRESS OR
# IMPLIED, INCLUDING BUT NOT LIMITED TO THE WARRANTIES OF MERCHANTABILITY,
# FITNESS FOR A PARTICULAR PURPOSE AND NONINFRINGEMENT. IN NO EVENT SHALL THE
# AUTHORS OR COPYRIGHT HOLDERS BE LIABLE FOR ANY CLAIM, DAMAGES OR OTHER
# LIABILITY, WHETHER IN AN ACTION OF CONTRACT, TORT OR OTHERWISE, ARISING FROM,
# OUT OF OR IN CONNECTION WITH THE SOFTWARE OR THE USE OR OTHER DEALINGS IN
# THE SOFTWARE.
#-------------------------------------------------------------------------------
# pylint: disable=too-many-arguments,too-many-locals,too-many-branches
# pylint: disable=too-many-statements,unused-argument,consider-using-f-string

from itertools import chain
from datetime import datetime, timedelta
from io import StringIO, BytesIO
from numpy import nan, full
import msgpack
from eoxserver.services.ows.wps.parameters import (
    LiteralData, BoundingBoxData, ComplexData, FormatText, FormatJSON,
    CDFileWrapper, FormatBinaryRaw, CDObject, RequestParameter, AllowedRange,
)
from eoxserver.services.ows.wps.exceptions import (
    InvalidInputValueError, InvalidOutputDefError,
)
from vires.models import ProductCollection
from vires.util import unique, exclude, pretty_list, LazyString
from vires.access_util import get_user, get_vires_permissions
from vires.time_util import naive_to_utc, format_timedelta, format_datetime
from vires.cdf_util import (
    cdf_rawtime_to_datetime, cdf_rawtime_to_mjd2000, cdf_rawtime_to_unix_epoch,
    timedelta_to_cdf_rawtime, get_formatter, CDF_TIME_TYPES,
)
from vires.cache_util import cache_path
from vires.data.vires_settings import (
    CACHED_PRODUCT_FILE, AUX_DB_DST, DEFAULT_MISSION,
)
from vires.filters import (
    format_filters, MinStepSampler, GroupingSampler, ExtraSampler,
    BoundingBoxFilter,
)
from vires.processes.base import WPSProcess
from vires.processes.util import (
    parse_collections, parse_model_list, parse_variables,
    VariableResolver, group_subtracted_variables, get_subtracted_variables,
    extract_product_names, get_orbit_sources,
)
from vires.processes.util.time_series import (
    TimeSeries, ProductTimeSeries, CustomDatasetTimeSeries,
    IndexDst, IndexDDst, IndexF107,
)
from vires.processes.util.models import (
    QuasiDipoleCoordinates, MagneticLocalTime,
    SpacecraftLabel, SunPosition, SubSolarPoint,
    SatSatSubtraction, MagneticDipole, DipoleTiltAngle,
    Identity,
    BnecToF,
    Geodetic2GeocentricCoordinates,
    generate_magnetic_model_sources,
)

# TODO: Make the following parameters configurable.
# Limit response size (equivalent to 1/2 daily SWARM MAG LR product).
MAX_SAMPLES_COUNT_PER_COLLECTION = 43200

# maximum allowed time selection period
MAX_TIME_SELECTION = timedelta(days=31)

# maximum allowed time selection period
BASE_SAMPLIG_STEP = timedelta(seconds=20)
BASE_MIN_STEP = timedelta(seconds=7)
BASE_TIME_UNIT = timedelta(days=1)

# set of the minimum required variables
MANDATORY_VARIABLES = [
    "Spacecraft", "Timestamp", "Latitude", "Longitude", "Radius"
]

# time converters
CDF_RAW_TIME_FORMATS = ("ISO date-time", "MJD2000", "Unix epoch")
CDF_RAW_TIME_CONVERTOR = {
    "ISO date-time": cdf_rawtime_to_datetime,
    "MJD2000": cdf_rawtime_to_mjd2000,
    "Unix epoch": cdf_rawtime_to_unix_epoch,
}

class FetchData(WPSProcess):
    """ Process retrieving registered Swarm data based on collection, time
    interval and additional optional parameters.
    This process is designed to be used by the web-client.
    """
    identifier = "vires:fetch_data"
    title = "Fetch merged SWARM products."
    metadata = {}
    profiles = ["vires"]

    inputs = WPSProcess.inputs + [
        ("user", RequestParameter(get_user)),
        ("permissions", RequestParameter(get_vires_permissions)),
        ("collection_ids", ComplexData(
            "collection_ids", title="Collection identifiers", abstract=(
                "JSON object defining the merged data collections. "
                "The input is required to be the following form: "
                "{<label1>: [<collection11>, <collection12>, ...], "
                " <label2>: [<collection21>, <collection22>, ...], "
                "... } "
            ), formats=FormatJSON()
        )),
        ("begin_time", LiteralData(
            "begin_time", datetime, optional=False, title="Begin time",
            abstract="Start of the selection time interval",
        )),
        ("end_time", LiteralData(
            "end_time", datetime, optional=False, title="End time",
            abstract="End of the selection time interval",
        )),
        ("sampling_step", LiteralData(
            "sampling_step", timedelta, optional=True, title="Sampling step",
            allowed_values=AllowedRange(timedelta(0), None, dtype=timedelta),
            abstract="Optional output data sampling step.",
        )),
        ("bbox", BoundingBoxData(
            "bbox", crss=(4326,), optional=True, title="Bounding box",
            abstract="Optional selection bounding box.", default=None,
        )),
        ("requested_variables", LiteralData(
            "variables", str, optional=True, default=None,
            title="Data variables",
            abstract="Comma-separated list of the extracted data variables."
        )),
        ("model_ids", LiteralData(
            "model_ids", str, optional=True, default="",
            title="Model identifiers",
            abstract=(
                "Optional list of the forward Earth magnetic field model "
                "identifiers."
            ),
        )),
        ("ignore_cached_models", LiteralData(
            "ignore_cached_models", bool, optional=True, default=False,
            abstract=(
                "Optional boolean flag forcing the server to ignore "
                "the cached models and to calculate the models on-the-fly."
            ),
        )),
        ("shc", ComplexData(
            "shc",
            title="Custom model coefficients.",
            abstract=(
                "Custom forward magnetic field model coefficients encoded "
                " in the SHC plain-text format."
            ),
            optional=True,
            formats=(FormatText("text/plain"),)
        )),
        ("csv_time_format", LiteralData(
            "csv_time_format", str, optional=True, title="CSV time  format",
            abstract="Optional time format used by the CSV output.",
            allowed_values=CDF_RAW_TIME_FORMATS,
            default=CDF_RAW_TIME_FORMATS[0],
        )),
    ]

    outputs = [
        ("output", ComplexData(
            "output", title="Output data", formats=(
                FormatText("text/csv"),
                FormatBinaryRaw("application/msgpack"),
                FormatBinaryRaw("application/x-msgpack"),
            )
        )),
    ]

    def execute(self, user, permissions, collection_ids, begin_time, end_time,
                sampling_step, bbox, requested_variables, model_ids, shc,
                csv_time_format, output, ignore_cached_models, **kwargs):
        """ Execute process """
        access_logger = self.get_access_logger(**kwargs)

        # parse inputs
        sources = parse_collections(
            "collection_ids", collection_ids.data, permissions=permissions,
            custom_dataset=CustomDatasetTimeSeries.COLLECTION_IDENTIFIER,
            user=user,
        )
        requested_models, source_models = parse_model_list(
            "model_ids", model_ids, shc
        )
        requested_variables = parse_variables(
            "requested_variables", requested_variables
        )
        self.logger.debug(
            "requested variables: %s", pretty_list(requested_variables)
        )

        # fix the time-zone of the naive date-time
        begin_time = naive_to_utc(begin_time)
        end_time = max(naive_to_utc(end_time), begin_time)

        # fixed selection time-limit
        time_limit = MAX_TIME_SELECTION
        self.logger.debug(
            "time-selection limit: %s",
            LazyString(lambda: format_timedelta(time_limit))
        )

        # check the time-selection limit
        if (end_time - begin_time) > time_limit:
            message = (
                "Time selection limit (%s) has been exceeded!" %
                format_timedelta(time_limit)
            )
            access_logger.warning(message)
            raise InvalidInputValueError("end_time", message)

        # log the request
        access_logger.info(
            "request: toi: (%s, %s), aoi: %s, collections: (%s), "
            "models: (%s), ",
            format_datetime(begin_time), format_datetime(end_time),
            bbox[0]+bbox[1] if bbox else (-90, -180, 90, 180),
            ", ".join(
                s.collection_identifier for l in sources.values() for s in l
            ),
            ", ".join(
                f"{model.name} = {model.expression}"
                for model in requested_models
            ),
        )

        if bbox:
            relative_area = abs(
                (bbox.upper[0] - bbox.lower[0]) *
                (bbox.upper[1] - bbox.lower[1])
            ) / 64800.0
        else:
            relative_area = 1.0

        relative_time = (
            (end_time - begin_time).total_seconds() /
            BASE_TIME_UNIT.total_seconds()
        )

        self.logger.debug("relative area: %s", relative_area)
        self.logger.debug("relative time: %s", relative_time)

        if sampling_step is None:
            min_step = timedelta(0) if relative_time <= 1 else BASE_MIN_STEP
            sampling_step = timedelta(seconds=(
                relative_area * (
                    min_step.total_seconds() +
                    relative_time * (BASE_SAMPLIG_STEP - min_step).total_seconds()
                )
            ))

        self.logger.debug("sampling step: %s", sampling_step)

        # resolve data sources, models and filters and variables dependencies
        resolvers = {}

        if sources:
            index_kp = ProductTimeSeries(
                ProductCollection.objects.get(
                    identifier="GFZ_KP"
                )
            )
            index_dst = IndexDst(cache_path(AUX_DB_DST))
            index_ddst = IndexDDst(cache_path(AUX_DB_DST))
            index_f10 = IndexF107(cache_path(CACHED_PRODUCT_FILE["AUX_F10_2_"]))
            index_imf = ProductTimeSeries(
                ProductCollection.objects.get(
                    identifier="OMNI_HR_1min_avg20min_delay10min"
                )
            )
            model_bnec_intensity = BnecToF()
            model_qdc = QuasiDipoleCoordinates()
            model_mlt = MagneticLocalTime()
            model_sun = SunPosition()
            model_subsol = SubSolarPoint()
            model_dipole = MagneticDipole()
            model_tilt_angle = DipoleTiltAngle()
            model_gd2gc = Geodetic2GeocentricCoordinates()
            copied_variables = [
                Identity("MLT_QD", "MLT"),
                Identity("Latitude_QD", "QDLat"),
                Identity("Longitude_QD", "QDLon"),
            ]

            # sampling filter
            sampler = MinStepSampler("Timestamp", timedelta_to_cdf_rawtime(
                sampling_step, TimeSeries.TIMESTAMP_TYPE
            ))
            grouping_sampler = GroupingSampler("Timestamp")
            filters = []
            if bbox:
                filters.append(BoundingBoxFilter("Latitude", "Longitude", bbox))

            # resolving variable dependencies for each label separately
            for label, product_sources in sources.items():
                resolvers[label] = resolver = VariableResolver()

                # master
                master = product_sources[0]
                resolver.add_master(master)

                # time sampling
                resolver.add_filter(sampler)

                # slaves
                for slave in product_sources[1:]:
                    resolver.add_slave(slave)

                    # extra sampling for selected collections
                    if slave.metadata.get("extraSampled"):
                        resolver.add_filter(ExtraSampler(
                            "Timestamp", slave.collection_identifier, slave
                        ))

                # optional sample grouping
                if master.metadata.get("groupSamples"):
                    resolver.add_filter(grouping_sampler)

                # auxiliary slaves
                for slave in (index_kp, index_dst, index_ddst, index_f10, index_imf):
                    resolver.add_slave(slave)

                # satellite specific slaves
<<<<<<< HEAD
                spacecraft = (
                    master.metadata.get("mission") or DEFAULT_MISSION,
                    master.metadata.get("spacecraft"),
                    master.metadata.get("grade"),
                )
=======
                mission = master.metadata.get("mission") or DEFAULT_MISSION
                spacecraft = master.metadata.get("spacecraft")
                grade = master.metadata.get("grade")

>>>>>>> 14ae60d0
                #TODO: add mission label
                resolver.add_model(SpacecraftLabel(spacecraft or "-"))

                for item in get_orbit_sources(mission, spacecraft, grade):
                    resolver.add_slave(item)

                if mission == "Swarm" and spacecraft in ("A", "B", "C"):
                    # prepare spacecraft to spacecraft differences
                    # NOTE: No residual variables required by the filters.
                    subtracted_variables = get_subtracted_variables(requested_variables)
                    self.logger.debug("residual variables: %s",
                        pretty_list(var for var, _ in subtracted_variables)
                    )
                    grouped_diff_vars = group_subtracted_variables(
                        product_sources, subtracted_variables
                    )
                    for (msc, ssc), cols in grouped_diff_vars.items():
                        resolver.add_model(SatSatSubtraction(msc, ssc, cols))

                # models
                for model in chain(
                    (
                        model_gd2gc, model_bnec_intensity,
                        model_qdc, model_mlt, model_sun,
                        model_subsol, model_dipole, model_tilt_angle,
                    ),
                    generate_magnetic_model_sources(
                        mission, spacecraft, grade,
                        requested_models, source_models,
                        no_cache=ignore_cached_models,
                        master=master,
                    ),
                    copied_variables,
                ):
                    resolver.add_consumer(model)

                # add remaining filters
                resolver.add_filters(filters)

                # add output variables
                resolver.add_output_variables(MANDATORY_VARIABLES)
                resolver.add_output_variables(requested_variables)

                # reduce dependencies
                resolver.reduce()

                self.logger.debug(
                    "%s: available variables: %s", label,
                    pretty_list(resolver.available)
                )
                self.logger.debug(
                    "%s: evaluated variables: %s", label,
                    pretty_list(resolver.required)
                )
                self.logger.debug(
                    "%s: output variables: %s", label,
                    pretty_list(resolver.output_variables)
                )
                self.logger.debug(
                    "%s: applicable filters: %s", label,
                    LazyString(lambda: format_filters(resolver.filters))
                )
                self.logger.debug(
                    "%s: unresolved filters: %s", label,
                    LazyString(lambda: format_filters(resolver.unresolved_filters))
                )

            # collect the common output variables
            output_variables = tuple(unique(chain.from_iterable(
                resolver.output_variables for resolver in resolvers.values()
            )))

        else:
            # empty output
            output_variables = ()

        self.logger.debug("output variables: %s", pretty_list(output_variables))

        def _generate_data_():
            total_count = 0

            for label, resolver in resolvers.items():
                collection_count = 0

                all_variables = resolver.required
                variables = tuple(exclude(
                    all_variables, resolver.master.variables
                ))

                # master
                dataset_iterator = resolver.master.subset(
                    begin_time, end_time, all_variables
                )

                for dataset in dataset_iterator:
                    self.logger.debug(
                        "dataset length before applying filters: %s",
                        dataset.length
                    )
                    # master filters
                    dataset, _ = dataset.filter(resolver.filters)

                    # check if the number of samples is within the allowed limit
                    total_count += dataset.length
                    collection_count += dataset.length
                    if collection_count > MAX_SAMPLES_COUNT_PER_COLLECTION:
                        access_logger.warning(
                            "The sample count %d exceeds the maximum allowed "
                            "count of %d samples per collection!",
                            collection_count, MAX_SAMPLES_COUNT_PER_COLLECTION
                        )
                        raise InvalidInputValueError(
                            "end_time",
                            "Requested data exceeds the maximum limit of %d "
                            "samples per collection!" %
                            MAX_SAMPLES_COUNT_PER_COLLECTION
                        )

                    # subordinate interpolated datasets
                    times = dataset[resolver.master.time_variable]
                    cdf_type = dataset.cdf_type[resolver.master.time_variable]
                    for slave in resolver.slaves:
                        dataset.merge(
                            slave.interpolate(times, variables, {}, cdf_type)
                        )

                    # models
                    for model in resolver.models:
                        dataset.merge(model.eval(dataset, variables))

                    self.logger.debug(
                        "dataset length after applying filters: %s",
                        dataset.length
                    )

                    yield label, dataset

            access_logger.info(
                "response: count: %d samples, mime-type: %s, variables: (%s)",
                total_count, output["mime_type"], ", ".join(output_variables)
            )

        if output["mime_type"] == "text/csv":
            # write the output
            output_fobj = StringIO(newline="\r\n")
            time_convertor = CDF_RAW_TIME_CONVERTOR[csv_time_format]

            if sources:
                # write CSV header
                print("id,%s" % ",".join(output_variables), file=output_fobj)

            for label, dataset in _generate_data_():
                formatters = []
                data = []
                for variable in output_variables:
                    data_item = dataset.get(variable)
                    # convert time variables to the target file-format
                    cdf_type = dataset.cdf_type.get(variable)
                    if cdf_type in CDF_TIME_TYPES:
                        data_item = time_convertor(data_item, cdf_type)
                    # collect all data items
                    data.append(data_item)
                    # collect formatters for the available data items
                    if data_item is not None:
                        formatters.append(get_formatter(data_item, cdf_type))
                # construct format string
                format_ = ",".join(
                    "nan" if item is None else "%s" for item in data
                )
                format_ = "%s,%s" % (label, format_)
                # iterate the rows and write the CSV records
                for row in zip(*(item for item in data if item is not None)):
                    print(
                        format_ % tuple(f(v) for f, v in zip(formatters, row)),
                        file=output_fobj
                    )

            http_headers = ()
            return CDFileWrapper(output_fobj, headers=http_headers, **output)

        if output["mime_type"] in ("application/msgpack", "application/x-msgpack"):

            time_convertor = CDF_RAW_TIME_CONVERTOR[csv_time_format]

            output_dict = {}
            output_shape = {}
            data_lenght = 0
            for label, dataset in _generate_data_():
                for variable in output_variables:
                    data_item = dataset.get(variable)
                    output_data = output_dict.get(variable)

                    if data_item is None:
                        if output_data is not None:
                            output_data.extend(
                                [] if dataset.is_empty else full(
                                    (dataset.length,) + output_shape[variable], nan
                                ).tolist()
                            )
                    else:
                        cdf_type = dataset.cdf_type.get(variable)
                        if cdf_type in CDF_TIME_TYPES:
                            data_item = time_convertor(data_item, cdf_type)

                        if output_data is None:
                            output_shape[variable] = data_item.shape[1:]
                            output_dict[variable] = output_data = (
                                [] if data_lenght == 0 else full(
                                    (data_lenght,) + data_item.shape[1:], nan
                                ).tolist()
                            )
                        output_data.extend(data_item.tolist())

                data_lenght += dataset.length

            # additional metadata
            output_dict["__info__"] = {
                "sources": extract_product_names(resolvers.values()),
                "variables": {
                    label: resolver.output_variables
                    for label, resolver in resolvers.items()
                },
            }
            # encode as messagepack
            encoded = BytesIO(msgpack.dumps(output_dict))

            return CDObject(
                encoded, filename="swarm_data.mp", **output
            )

        raise InvalidOutputDefError(
            "output",
            f"Unexpected output format {output['mime_type']!r} requested!"
        )<|MERGE_RESOLUTION|>--- conflicted
+++ resolved
@@ -342,18 +342,10 @@
                     resolver.add_slave(slave)
 
                 # satellite specific slaves
-<<<<<<< HEAD
-                spacecraft = (
-                    master.metadata.get("mission") or DEFAULT_MISSION,
-                    master.metadata.get("spacecraft"),
-                    master.metadata.get("grade"),
-                )
-=======
                 mission = master.metadata.get("mission") or DEFAULT_MISSION
                 spacecraft = master.metadata.get("spacecraft")
                 grade = master.metadata.get("grade")
 
->>>>>>> 14ae60d0
                 #TODO: add mission label
                 resolver.add_model(SpacecraftLabel(spacecraft or "-"))
 
