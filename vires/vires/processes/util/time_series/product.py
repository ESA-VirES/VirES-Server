#-------------------------------------------------------------------------------
#
# Data Source - product time-series class
#
# Authors: Martin Paces <martin.paces@eox.at>
#-------------------------------------------------------------------------------
# Copyright (C) 2016 EOX IT Services GmbH
#
# Permission is hereby granted, free of charge, to any person obtaining a copy
# of this software and associated documentation files (the "Software"), to deal
# in the Software without restriction, including without limitation the rights
# to use, copy, modify, merge, publish, distribute, sublicense, and/or sell
# copies of the Software, and to permit persons to whom the Software is
# furnished to do so, subject to the following conditions:
#
# The above copyright notice and this permission notice shall be included in all
# copies of this Software or works derived from this Software.
#
# THE SOFTWARE IS PROVIDED "AS IS", WITHOUT WARRANTY OF ANY KIND, EXPRESS OR
# IMPLIED, INCLUDING BUT NOT LIMITED TO THE WARRANTIES OF MERCHANTABILITY,
# FITNESS FOR A PARTICULAR PURPOSE AND NONINFRINGEMENT. IN NO EVENT SHALL THE
# AUTHORS OR COPYRIGHT HOLDERS BE LIABLE FOR ANY CLAIM, DAMAGES OR OTHER
# LIABILITY, WHETHER IN AN ACTION OF CONTRACT, TORT OR OTHERWISE, ARISING FROM,
# OUT OF OR IN CONNECTION WITH THE SOFTWARE OR THE USE OR OTHER DEALINGS IN
# THE SOFTWARE.
#-------------------------------------------------------------------------------
# pylint: disable=too-many-locals, too-many-arguments, too-few-public-methods
# pylint: disable=too-many-instance-attributes

from logging import getLogger, LoggerAdapter
from datetime import timedelta
from numpy import searchsorted, broadcast_to, asarray
from vires.cdf_util import (
    cdf_open, datetime_to_cdf_rawtime, cdf_rawtime_to_datetime,
    timedelta_to_cdf_rawtime, cdf_type_map, CDF_EPOCH_TYPE,
)
from vires.time_util import naive_to_utc
from vires.models import Product, ProductCollection
from vires.dataset import Dataset
from .base import TimeSeries


class SwarmDefaultParameters():
    """ Default SWARM product parameters. """
    TIME_VARIABLE = "Timestamp"
    TIME_TOLERANCE = timedelta(microseconds=0) # time selection tolerance
    TIME_OVERLAP = timedelta(seconds=60) # time interpolation overlap
    TIME_GAP_THRESHOLD = timedelta(seconds=30) # gap time threshold
    TIME_SEGMENT_NEIGHBOURHOOD = timedelta(seconds=0.5)
    VARIABLE_TRANSLATES = {}
    VARIABLE_INTERPOLATION_KINDS = {}


class AuxImf2Parameters(SwarmDefaultParameters):
    """ AUX_IMF_2_ parameters """
    INTERPOLATION_KIND = "zero"
    TIME_TOLERANCE = timedelta(minutes=61) # time selection tolerance
    TIME_OVERLAP = timedelta(hours=2) # time interpolation overlap
    TIME_GAP_THRESHOLD = timedelta(minutes=61) # gap time threshold
    TIME_SEGMENT_NEIGHBOURHOOD = timedelta(minutes=60)
    VARIABLE_TRANSLATES = {
        'Timestamp': 'Epoch',
        'IMF_BY_GSM': 'BY_GSM',
        'IMF_BZ_GSM': 'BZ_GSM',
        'IMF_V': 'V',
    }
    VARIABLE_INTERPOLATION_KINDS = {
        'F10_INDEX': 'zero',
        'IMF_BY_GSM': 'zero',
        'IMF_BZ_GSM': 'zero',
        'IMF_V': 'zero',
    }


class SwarmAEJLPParameters(SwarmDefaultParameters):
    """ Common AEJ_LPx and AOB_FAC product parameters. """
    VARIABLE_TRANSLATES = {
        'Timestamp': 't',
        'MLT_QD': 'MLT',
    }


class SwarmAEJPBParameters(SwarmDefaultParameters):
    """ Common AEJxPBx product parameters. """
    VARIABLE_TRANSLATES = {
        'MLT_QD': 'MLT',
    }


class SwarmAEJPBSGroundMagneticDisturbancesParameters(SwarmDefaultParameters):
    """ AEJxPBS peak ground magnetic disturbances product parameters. """
    VARIABLE_TRANSLATES = {
        'Timestamp': 'Timestamp_B',
        'Latitude': 'Latitude_B',
        'Longitude': 'Longitude_B',
    }


DEFAULT_PRODUCT_TYPE_PARAMETERS = SwarmDefaultParameters #pylint: disable=invalid-name
PRODUCT_TYPE_PARAMETERS = {
<<<<<<< HEAD
    "SWARM_EEF": SwarmEEFParameters,
    "AUX_IMF_2_": AuxImf2Parameters,
    "SWARM_AEJ_LPL": SwarmAEJLPParameters,
    "SWARM_AEJ_LPS": SwarmAEJLPParameters,
    "SWARM_AEJ_PBL": SwarmAEJPBParameters,
    "SWARM_AEJ_PBS": SwarmAEJPBParameters,
    "SWARM_AEJ_PBS:PGMFD": SwarmAEJPBSGroundMagneticDisturbancesParameters,
    "SWARM_AOB_FAC": SwarmAEJLPParameters,
=======
    "SW_AUX_IMF_2_": AuxImf2Parameters,
>>>>>>> 474db3d0
}


class BaseProductTimeSeries(TimeSeries):
    """ Base product time-series """

    def __init__(self, logger=None, **kwargs):
        super().__init__()
        self.logger = logger or getLogger(__name__)
        self.time_variable = kwargs.get("time_variable")
        self.time_tolerance = kwargs.get("time_tolerance")
        self.time_overlap = kwargs.get("time_overlap")
        self.time_gap_threshold = kwargs.get("time_gap_threshold")
        self.segment_neighbourhood = kwargs.get("segment_neighbourhood")
        self.interpolation_kinds = kwargs.get("interpolation_kinds")

    def _subset_qs(self, start, stop):
        """ Subset Django query set. """
        raise NotImplementedError

    def _subset(self, start, stop, variables):
        """ Get subset of the time series overlapping the given time range.
        """
        raise NotImplementedError

    def _subset_times(self, times, variables, cdf_type=CDF_EPOCH_TYPE):
        """ Get subset of the time series overlapping the give array time array.
        """
        raise NotImplementedError

    def subset_count(self, start, stop):
        """ Count matched number of products. """
        return self._subset_qs(start, stop).count()

    def subset(self, start, stop, variables=None):
        variables = self.get_extracted_variables(variables)
        return iter(self._subset(start, stop, variables))

    def subset_times(self, times, variables=None, cdf_type=CDF_EPOCH_TYPE):
        """ Get subset of the time series overlapping the given time array.
        """
        variables = self.get_extracted_variables(variables)
        self.logger.debug("requested variables %s", variables)
        return self._subset_times(times, variables, cdf_type)

    def interpolate(self, times, variables=None, interp1d_kinds=None,
                    cdf_type=CDF_EPOCH_TYPE, valid_only=False):

        variables = self.get_extracted_variables(variables)
        self.logger.debug("requested variables %s", variables)

        if not variables:
            return Dataset()

        if self.time_variable not in variables:
            subset_variables = [self.time_variable] + variables
        else:
            subset_variables = variables

        dataset = self._subset_times(times, subset_variables, cdf_type)

        self.logger.debug("requested dataset length %s", len(times))

        if dataset and dataset.length > 0:
            _times = dataset[self.time_variable]
            self.logger.debug(
                "interpolated time-span %s, %s",
                cdf_rawtime_to_datetime(_times.min(), cdf_type),
                cdf_rawtime_to_datetime(_times.max(), cdf_type),
            )
        else:
            self.logger.debug("interpolated time-span is empty")

        self.logger.debug("interpolated dataset length: %s ", dataset.length)

        if not dataset:
            return dataset

        return dataset.interpolate(
            times, self.time_variable, variables,
            kinds=self.interpolation_kinds,
            gap_threshold=timedelta_to_cdf_rawtime(
                self.time_gap_threshold, cdf_type
            ),
            segment_neighbourhood=timedelta_to_cdf_rawtime(
                self.segment_neighbourhood, cdf_type
            )
        )


class ProductTimeSeries(BaseProductTimeSeries):
    """ Product time-series class. """

    class _LoggerAdapter(LoggerAdapter):
        def process(self, msg, kwargs):
            return '%s: %s' % (self.extra["collection_id"], msg), kwargs

    def __init__(self, collection, logger=None):
        if isinstance(collection, str):
            collection = self._get_collection(collection)

        params = PRODUCT_TYPE_PARAMETERS.get(
            collection.type.identifier, DEFAULT_PRODUCT_TYPE_PARAMETERS
        )

        super().__init__(
            logger=self._LoggerAdapter(logger or getLogger(__name__), {
                "collection_id": collection.identifier,
            }),
            time_variable=params.TIME_VARIABLE,
            time_tolerance=params.TIME_TOLERANCE,
            time_overlap=params.TIME_OVERLAP,
            time_gap_threshold=params.TIME_GAP_THRESHOLD,
            segment_neighbourhood=params.TIME_SEGMENT_NEIGHBOURHOOD,
            interpolation_kinds=params.VARIABLE_INTERPOLATION_KINDS,
        )

        self.collection = collection
        self.translate_fw = dict(params.VARIABLE_TRANSLATES)
        self.translate_bw = dict((v, k) for k, v in self.translate_fw.items())

    @property
    def metadata(self):
        """ Get collection metadata. """
        return self.collection.metadata

    @property
    def collection_identifier(self):
        """ Get collection identifier. """
        return self.collection.identifier

    @property
    def variables(self):
        type_def = self.collection.type.definition
        dataset_id = type_def['defaultDatadaset']
        return [
            self.translate_bw.get(variable, variable)
            for variable in type_def['datasets'][dataset_id]
        ]

    def _extract_dataset(self, cdf, extracted_variables, idx_low, idx_high):
        """ Extract dataset from a product. """
        dataset = Dataset()
        for variable in extracted_variables:
            cdf_var = cdf.raw_var(self.translate_fw.get(variable, variable))
            if cdf_var.rv(): # regular record variable
                data = cdf_var[idx_low:idx_high]
            else: # NRV variable
                value = asarray(cdf_var[...])
                size = max(0, idx_high - idx_low)
                data = broadcast_to(value, (size,) + value.shape[1:])
            dataset.set(
                variable, data, cdf_type_map(cdf_var.type()), cdf_var.attrs
            )
        return dataset

    def _get_empty_dataset(self, variables):
        """ Get empty dataset. """
        self.logger.debug("empty dataset")
        self.logger.debug("extracted variables %s", variables)

        try:
            # we need at least one product from the collection
            # to initialize correctly the empty variables
            product = Product.objects.filter(
                collection=self.collection
            ).order_by('begin_time')[0]
        except IndexError:
            self.logger.error(
                "Empty collection! The variables and their types cannot be "
                "reliably determined!"
            )
            raise RuntimeError(
                "Empty product collection %s!" % self.collection.identifier
            )
        else:
            # generate an empty dataset from the sample product
            self.logger.debug("template product: %s ", product.identifier)
            with cdf_open(product.get_location()) as cdf:
                return self._extract_dataset(cdf, variables, 0, 0)


    def _subset_times(self, times, variables, cdf_type=CDF_EPOCH_TYPE):
        """ Get subset of the time series overlapping the given time array.
        """
        times, cdf_type = self._convert_time(times, cdf_type)

        if not variables: # stop here if no variables are requested
            return Dataset()

        if times.size == 0: # return an empty dataset
            return self._get_empty_dataset(variables)

        # get the time bounds
        start, stop = min(times), max(times)

        # load the source interpolated data
        dataset_iterator = self._subset(
            cdf_rawtime_to_datetime(start, cdf_type) - self.time_overlap,
            cdf_rawtime_to_datetime(stop, cdf_type) + self.time_overlap,
            variables,
        )

        self.logger.debug(
            "requested time-span [%s, %s]",
            cdf_rawtime_to_datetime(start, cdf_type),
            cdf_rawtime_to_datetime(stop, cdf_type)
        )

        dataset = Dataset()
        for item in dataset_iterator:
            if item and item.length > 0:
                _times = item[self.time_variable]
                self.logger.debug(
                    "item time-span [%s, %s]",
                    cdf_rawtime_to_datetime(_times.min(), cdf_type),
                    cdf_rawtime_to_datetime(_times.max(), cdf_type),
                )
            else:
                self.logger.debug("item time-span is empty")
            dataset.append(item)

        return dataset

    def _subset(self, start, stop, variables):
        """ Get subset of the time series overlapping the given time range.
        """
        self.logger.debug("subset: %s %s", start, stop)
        self.logger.debug("extracted variables %s", variables)

        if not variables: # stop here if no variables are requested
            return

        counter = 0
        for product in self._subset_qs(start, stop).order_by('begin_time'):
            self.logger.debug("product: %s ", product.identifier)

            self.product_set.add(product.identifier) # record source product

            with cdf_open(product.get_location()) as cdf:
                # temporal sub-setting
                temp_var = cdf.raw_var(
                    self.translate_fw.get(self.time_variable, self.time_variable)
                )
                times, time_type = temp_var[:], temp_var.type()

                self.logger.debug(
                    "product time span %s %s",
                    cdf_rawtime_to_datetime(times[0], time_type),
                    cdf_rawtime_to_datetime(times[-1], time_type),
                )

                low, high = searchsorted(times, [
                    datetime_to_cdf_rawtime(start, time_type),
                    datetime_to_cdf_rawtime(stop, time_type),
                ], 'left')

                self.logger.debug("product slice %s:%s", low, high)

                dataset = self._extract_dataset(cdf, variables, low, high)

            self.logger.debug("dataset length: %s ", dataset.length)

            dataset.source = product.identifier # record source product

            yield dataset
            counter += 1

        # try to yield at least one empty dataset for a non-empty collection
        if counter < 1:
            dataset = self._get_empty_dataset(variables)
            if dataset:
                yield dataset

    def _subset_qs(self, start, stop):
        """ Subset Django query set. """
        _start = naive_to_utc(start) - self.time_tolerance
        _stop = naive_to_utc(stop) + self.time_tolerance
        return Product.objects.prefetch_related('collection__type').filter(
            collection=self.collection,
            begin_time__lt=_stop,
            end_time__gte=_start,
            begin_time__gte=(_start - self.collection.max_product_duration),
        )

    @staticmethod
    def _get_collection(collection_name):
        try:
            return ProductCollection.objects.get(identifier=collection_name)
        except ProductCollection.DoesNotExist:
            raise RuntimeError(
                "Non-existent product collection %s!" % collection_name
            )<|MERGE_RESOLUTION|>--- conflicted
+++ resolved
@@ -98,18 +98,13 @@
 
 DEFAULT_PRODUCT_TYPE_PARAMETERS = SwarmDefaultParameters #pylint: disable=invalid-name
 PRODUCT_TYPE_PARAMETERS = {
-<<<<<<< HEAD
-    "SWARM_EEF": SwarmEEFParameters,
-    "AUX_IMF_2_": AuxImf2Parameters,
     "SWARM_AEJ_LPL": SwarmAEJLPParameters,
     "SWARM_AEJ_LPS": SwarmAEJLPParameters,
     "SWARM_AEJ_PBL": SwarmAEJPBParameters,
     "SWARM_AEJ_PBS": SwarmAEJPBParameters,
     "SWARM_AEJ_PBS:PGMFD": SwarmAEJPBSGroundMagneticDisturbancesParameters,
     "SWARM_AOB_FAC": SwarmAEJLPParameters,
-=======
     "SW_AUX_IMF_2_": AuxImf2Parameters,
->>>>>>> 474db3d0
 }
 
 
