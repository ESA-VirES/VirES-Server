--- conflicted
+++ resolved
@@ -257,13 +257,6 @@
         if isinstance(collection, str):
             collection = self._get_collection(collection)
 
-<<<<<<< HEAD
-        default_dataset_id = collection.type.definition["defaultDataset"]
-        if not dataset_id:
-            dataset_id = default_dataset_id
-
-        is_default_dataset = (dataset_id == default_dataset_id)
-=======
         dataset_id = collection.type.get_dataset_id(dataset_id)
 
         if dataset_id is None:
@@ -273,7 +266,6 @@
             raise ValueError("Invalid dataset identifier %r!" % dataset_id)
 
         is_default_dataset = (dataset_id == collection.type.default_dataset_id)
->>>>>>> f66b8490
 
         params = PRODUCT_TYPE_PARAMETERS.get(
             self._get_id(collection.type.identifier, dataset_id, is_default_dataset),
@@ -313,16 +305,10 @@
 
     @property
     def variables(self):
-<<<<<<< HEAD
-        dataset = self.collection.type.definition['datasets'][self.dataset_id]
-        return [
-            self.translate_bw.get(variable, variable) for variable in dataset
-=======
         return [
             self.translate_bw.get(variable, variable)
             for variable
             in self.collection.type.get_dataset_definition(self.dataset_id)
->>>>>>> f66b8490
         ]
 
     def _extract_dataset(self, cdf, extracted_variables, idx_low, idx_high):
