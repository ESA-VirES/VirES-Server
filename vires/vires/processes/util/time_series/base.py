--- conflicted
+++ resolved
@@ -107,17 +107,12 @@
             if cdf_type is None:
                 times = mjd2000_to_cdf_rawtime(times, target_cdf_type)
             else:
-<<<<<<< HEAD
-                raise TypeError("Unsupported CDF time type %r !" % cdf_type)
-        return times, cdf_type
+                times = convert_cdf_raw_times(times, cdf_type, target_cdf_type)
+
+        return times, target_cdf_type
 
     def __str__(self):
         name = self.__class__.__name__
         inputs = self.required_variable
         outputs = ",".join(self.variables)
-        return f"{name}([{inputs}] -> [{outputs}])"
-=======
-                times = convert_cdf_raw_times(times, cdf_type, target_cdf_type)
-
-        return times, target_cdf_type
->>>>>>> 84e5e78e
+        return f"{name}([{inputs}] -> [{outputs}])"