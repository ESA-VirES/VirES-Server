[
    {
        "name": "SW_MAGx_LR_1B",
        "defaultDatadaset": "MDR_MAG_LR",
        "datasets": {
            "MDR_MAG_LR": {
                "Timestamp": {
                    "dataType": "timestamp",
                    "dataSubtype": "CDF_EPOCH",
                    "attributes": {
                        "DESCRIPTION": "Time stamp",
                        "UNITS": "-"
                    }
                },
                "SyncStatus": {
                    "dataType": "uint16",
                    "attributes": {
                        "DESCRIPTION": "Synchronization status",
                        "UNITS": "-"
                    }
                },
                "Latitude": {
                    "dataType": "float64",
                    "attributes": {
                        "DESCRIPTION": "Position in ITRF – Latitude",
                        "UNITS": "deg"
                    }
                },
                "Longitude": {
                    "dataType": "float64",
                    "attributes": {
                        "DESCRIPTION": "Position in ITRF – Longitude",
                        "UNITS": "deg"
                    }
                },
                "Radius": {
                    "dataType": "float64",
                    "attributes": {
                        "DESCRIPTION": "Position in ITRF – Radius",
                        "UNITS": "m"
                    }
                },
                "F": {
                    "dataType": "float64",
                    "attributes": {
                        "DESCRIPTION": "Magnetic field intensity",
                        "UNITS": "nT"
                    }
                },
                "dF_AOCS": {
                    "dataType": "float64",
                    "attributes": {
                        "DESCRIPTION": "Magnetic stray field correction intensity of AOCS magneto-torquer coils",
                        "UNITS": "nT"
                    }
                },
                "dF_other": {
                    "dataType": "float64",
                    "attributes": {
                        "DESCRIPTION": "Magnetic stray field correction intensity of all other sources",
                        "UNITS": "nT"
                    }
                },
                "F_error": {
                    "dataType": "float64",
                    "attributes": {
                        "DESCRIPTION": "Error estimate on magnetic field intensity",
                        "UNITS": "nT"
                    }
                },
                "B_VFM": {
                    "dataType": "float64",
                    "dimension": [3],
                    "attributes": {
                        "DESCRIPTION": "Magnetic field vector, VFM frame",
                        "UNITS": "nT"
                    }
                },
                "B_NEC": {
                    "dataType": "float64",
                    "dimension": [3],
                    "attributes": {
                        "DESCRIPTION": "Magnetic field vector, NEC frame",
                        "UNITS": "nT"
                    }
                },
                "dB_Sun": {
                    "dataType": "float64",
                    "dimension": [3],
                    "attributes": {
                        "DESCRIPTION": "Magnetic stray field correction vector of Sun induced perturbation, VFM frame",
                        "UNITS": "nT"
                    }
                },
                "dB_AOCS": {
                    "dataType": "float64",
                    "dimension": [3],
                    "attributes": {
                        "DESCRIPTION": "Magnetic stray field correction vector of AOCS magneto-torquer coils, VFM frame",
                        "UNITS": "nT"
                    }
                },
                "dB_other": {
                    "dataType": "float64",
                    "dimension": [3],
                    "attributes": {
                        "DESCRIPTION": "Magnetic stray field correction vector of all other sources, VFM frame",
                        "UNITS": "nT"
                    }
                },
                "B_error": {
                    "dataType": "float64",
                    "dimension": [3],
                    "attributes": {
                        "DESCRIPTION": "Error estimates on magnetic field, VFM frame",
                        "UNITS": "nT"
                    }
                },
                "q_NEC_CRF": {
                    "dataType": "float64",
                    "dimension": [4],
                    "attributes": {
                        "DESCRIPTION": "Quaternion, transformation: NEC ← CRF",
                        "UNITS": "-"
                    }
                },
                "Att_error": {
                    "dataType": "float64",
                    "attributes": {
                        "DESCRIPTION": "Error estimates on attitude information",
                        "UNITS": "mdeg"
                    }
                },
                "Flags_F": {
                    "dataType": "uint8",
                    "attributes": {
                        "DESCRIPTION": "Flags characterizing the magnetic field intensity measurement (F)",
                        "UNITS": "-"
                    }
                },
                "Flags_B": {
                    "dataType": "uint8",
                    "attributes": {
                        "DESCRIPTION": "Flags characterizing the magnetic field measurement",
                        "UNITS": "-"
                    }
                },
                "Flags_q": {
                    "dataType": "uint8",
                    "attributes": {
                        "DESCRIPTION": "Flags characterizing the attitude information",
                        "UNITS": "-"
                    }
                },
                "Flags_Platform": {
                    "dataType": "uint16",
                    "attributes": {
                        "DESCRIPTION": "Flags characterizing the S/C platform information",
                        "UNITS": "-"
                    }
                },
                "ASM_Freq_Dev": {
                    "dataType": "uint16",
                    "attributes": {
                        "DESCRIPTION":  "ASM frequency calibration data deviation",
                        "UNITS": "-"
                    }
                }
            }
        }
    },
    {
        "name": "SW_MAGx_HR_1B",
        "defaultDatadaset": "MDR_MAG_HR",
        "datasets": {
            "MDR_MAG_HR": {
                "Timestamp": {
                    "dataType": "timestamp",
                    "dataSubtype": "CDF_EPOCH",
                    "attributes": {
                        "DESCRIPTION": "Time stamp",
                        "UNITS": "-"
                    }
                },
                "SyncStatus": {
                    "dataType": "uint16",
                    "attributes": {
                        "DESCRIPTION": "Synchronization status",
                        "UNITS": "-"
                    }
                },
                "Latitude": {
                    "dataType": "float64",
                    "attributes": {
                        "DESCRIPTION": "Position in ITRF \u2013 Latitude",
                        "UNITS": "deg"
                    }
                },
                "Longitude": {
                    "dataType": "float64",
                    "attributes": {
                        "DESCRIPTION": "Position in ITRF \u2013 Longitude",
                        "UNITS": "deg"
                    }
                },
                "Radius": {
                    "dataType": "float64",
                    "attributes": {
                        "DESCRIPTION": "Position in ITRF \u2013 Radius",
                        "UNITS": "m"
                    }
                },
                "B_VFM": {
                    "dataType": "float64",
                    "dimension": [3],
                    "attributes": {
                        "DESCRIPTION": "Magnetic field vector, VFM frame",
                        "UNITS": "nT"
                    }
                },
                "B_NEC": {
                    "dataType": "float64",
                    "dimension": [3],
                    "attributes": {
                        "DESCRIPTION": "Magnetic field vector, NEC frame",
                        "UNITS": "nT"
                    }
                },
                "dB_Sun": {
                    "dataType": "float64",
                    "dimension": [3],
                    "attributes": {
                        "DESCRIPTION": "Magnetic stray field correction vector of Sun induced perturbation, VFM frame",
                        "UNITS": "nT"
                    }
                },
                "dB_AOCS": {
                    "dataType": "float64",
                    "dimension": [3],
                    "attributes": {
                        "DESCRIPTION": "Magnetic stray field correction vector of AOCS magneto-torquer coils, VFM frame",
                        "UNITS": "nT"
                    }
                },
                "dB_other": {
                    "dataType": "float64",
                    "dimension": [3],
                    "attributes": {
                        "DESCRIPTION": "Magnetic stray field correction vector of all other sources, VFM frame",
                        "UNITS": "nT"
                    }
                },
                "B_error": {
                    "dataType": "float64",
                    "dimension": [3],
                    "attributes": {
                        "DESCRIPTION": "Error estimates on magnetic field, VFM frame",
                        "UNITS": "nT"
                    }
                },
                "q_NEC_CRF": {
                    "dataType": "float64",
                    "dimension": [4],
                    "attributes": {
                        "DESCRIPTION": "Quaternion, transformation: NEC \u2190 CRF",
                        "UNITS": "-"
                    }
                },
                "Att_error": {
                    "dataType": "float64",
                    "attributes": {
                        "DESCRIPTION": "Error estimates on attitude information",
                        "UNITS": "mdeg"
                    }
                },
                "Flags_B": {
                    "dataType": "uint8",
                    "attributes": {
                        "DESCRIPTION": "Flags characterizing the magnetic field measurement",
                        "UNITS": "-"
                    }
                },
                "Flags_q": {
                    "dataType": "uint8",
                    "attributes": {
                        "DESCRIPTION": "Flags characterizing the attitude information",
                        "UNITS": "-"
                    }
                },
                "Flags_Platform": {
                    "dataType": "uint16",
                    "attributes": {
                        "DESCRIPTION": "Flags characterizing the S/C platform information",
                        "UNITS": "-"
                    }
                }
            }
        }
    },
    {
        "name": "SW_EFIx_LP_1B",
        "defaultDatadaset": "MDR_EFI_LP",
        "datasets": {
            "MDR_EFI_LP": {
                "Timestamp": {
                    "dataType": "timestamp",
                    "dataSubtype": "CDF_EPOCH",
                    "attributes": {
                        "DESCRIPTION": "Time stamp",
                        "UNITS": "-"
                    }
                },
                "SyncStatus": {
                    "dataType": "uint16",
                    "attributes": {
                        "DESCRIPTION": "Synchronization status",
                        "UNITS": "-"
                    }
                },
                "Latitude": {
                    "dataType": "float64",
                    "attributes": {
                        "DESCRIPTION": "Position in ITRF \u2013 Latitude",
                        "UNITS": "deg"
                    }
                },
                "Longitude": {
                    "dataType": "float64",
                    "attributes": {
                        "DESCRIPTION": "Position in ITRF \u2013 Longitude",
                        "UNITS": "deg"
                    }
                },
                "Radius": {
                    "dataType": "float64",
                    "attributes": {
                        "DESCRIPTION": "Position in ITRF \u2013 Radius",
                        "UNITS": "m"
                    }
                },
                "U_orbit": {
                    "dataType": "float64",
                    "attributes": {
                        "DESCRIPTION": "Spacecraft velocity in the ITRF",
                        "UNITS": "m/s"
                    }
                },
                "Ne": {
                    "dataType": "float64",
                    "attributes": {
                        "DESCRIPTION": "Plasma density (electron)",
                        "UNITS": "cm-3"
                    }
                },
                "Ne_error": {
                    "dataType": "float64",
                    "attributes": {
                        "DESCRIPTION": "Error estimate of plasma density (Ne)",
                        "UNITS": "cm-3"
                    }
                },
                "Te": {
                    "dataType": "float64",
                    "attributes": {
                        "DESCRIPTION": "Plasma electron temperature",
                        "UNITS": "K"
                    }
                },
                "Te_error": {
                    "dataType": "float64",
                    "attributes": {
                        "DESCRIPTION": "Error estimate of plasma electron temperature (Te)",
                        "UNITS": "K"
                    }
                },
                "Vs": {
                    "dataType": "float64",
                    "attributes": {
                        "DESCRIPTION": "Spacecraft potential",
                        "UNITS": "V"
                    }
                },
                "Vs_error": {
                    "dataType": "float64",
                    "attributes": {
                        "DESCRIPTION": "Error estimate of spacecraft potential (U_pol)",
                        "UNITS": "V"
                    }
                },
                "Flags_LP": {
                    "dataType": "uint8",
                    "attributes": {
                        "DESCRIPTION": "Flags indicating the source/method of LP measurements (ne, Te, Vs)",
                        "UNITS": "-"
                    }
                },
                "Flags_Ne": {
                    "dataType": "uint8",
                    "attributes": {
                        "DESCRIPTION": "Flags characterizing the plasma density measurement",
                        "UNITS": "-"
                    }
                },
                "Flags_Te": {
                    "dataType": "uint8",
                    "attributes": {
                        "DESCRIPTION": "Flags characterizing the electron temperature measurement",
                        "UNITS": "-"
                    }
                },
                "Flags_Vs": {
                    "dataType": "uint8",
                    "attributes": {
                        "DESCRIPTION": "Flags characterizing the spacecraft potential measurement",
                        "UNITS": "-"
                    }
                }
            }
        }
    },
    {
        "name": "SW_IBIxTMS_2F",
        "defaultDatadaset": "IBI_TMS",
        "datasets": {
            "IBI_TMS": {
                "Timestamp": {
                    "dataType": "timestamp",
                    "dataSubtype": "CDF_EPOCH",
                    "attributes": {
                        "DESCRIPTION": "Time stamp in UTC",
                        "UNITS": "ms"
                    }
                },
                "Latitude": {
                    "dataType": "float64",
                    "attributes": {
                        "DESCRIPTION": "Geographic latitude",
                        "UNITS": "deg"
                    }
                },
                "Longitude": {
                    "dataType": "float64",
                    "attributes": {
                        "DESCRIPTION": "Geographic longitude",
                        "UNITS": "deg"
                    }
                },
                "Radius": {
                    "dataType": "float64",
                    "attributes": {
                        "DESCRIPTION": "Geographic radius",
                        "UNITS": "m"
                    }
                },
                "Bubble_Index": {
                    "dataType": "int8",
                    "attributes": {
                        "DESCRIPTION": "Plasma Bubble Index",
                        "UNITS": "-"
                    }
                },
                "Bubble_Probability": {
                    "dataType": "float64",
                    "attributes": {
                        "DESCRIPTION": "Detection probability of the plasma bubble",
                        "UNITS": "-"
                    }
                },
                "Flags_Bubble": {
                    "dataType": "uint8",
                    "attributes": {
                        "DESCRIPTION": "Flags related to the plasma bubble index",
                        "UNITS": "-"
                    }
                },
                "Flags_F": {
                    "dataType": "uint8",
                    "attributes": {
                        "DESCRIPTION": "Flags_F passed through from MAGx_L1_B",
                        "UNITS": "-"
                    }
                },
                "Flags_B": {
                    "dataType": "uint8",
                    "attributes": {
                        "DESCRIPTION": "Flags_B passed through from MAGx_L1_B",
                        "UNITS": "-"
                    }
                },
                "Flags_q": {
                    "dataType": "uint8",
                    "attributes": {
                        "DESCRIPTION": "Flags_q passed through from MAGx_L1_B",
                        "UNITS": "-"
                    }
                }
            }
        }
    },
    {
        "name": "SW_EEFxTMS_2F",
        "defaultDatadaset": "EEF_TMS",
        "datasets": {
            "EEF_TMS": {
                "Timestamp": {
                    "dataType": "Timestamp",
                    "dataSubtype": "CDF_EPOCH",
                    "attributes": {
                        "DESCRIPTION": "Time of satellite crossing of the magnetic equator, UTC",
                        "UNITS": "-"
                    }
                },
                "Longitude": {
                    "dataType": "float64",
                    "attributes": {
                        "DESCRIPTION": "Geographic longitude of satellite crossing of the magnetic equator",
                        "UNITS": "deg"
                    }
                },
                "Latitude": {
                    "dataType": "float64",
                    "attributes": {
                        "DESCRIPTION": "Geographic latitude of satellite crossing of the magnetic equator",
                        "UNITS": "deg"
                    }
                },
                "EEF": {
                    "dataType": "float64",
                    "attributes": {
                        "DESCRIPTION": "Estimate of the equatorial electric field",
                        "UNITS": "mV/m"
                    }
                },
                "EEJ": {
                    "dataType": "float64",
                    "dimension": [81],
                    "attributes": {
                        "DESCRIPTION": "Height-integrated east current profile in QD latitude, spanning [-20:0.5:20] degrees",
                        "UNITS": "mA/m"
                    }
                },
                "RelErr": {
                    "dataType": "float64",
                    "attributes": {
                        "DESCRIPTION": "Quality indicator of EEF estimate; relative error between modeled and observed current profile",
                        "UNITS": "-"
                    }
                },
                "Flags": {
                    "dataType": "uint16",
                    "attributes": {
                        "DESCRIPTION": "Flags describing data gaps and satellite identification",
                        "UNITS": "-"
                    }
                }
            }
        }
    },
    {
        "name": "SW_FACxTMS_2F",
        "defaultDatadaset": "FAC_TMS",
        "datasets": {
            "FAC_TMS": {
                "Timestamp": {
                    "dataType": "timestamp",
                    "dataSubtype": "CDF_EPOCH",
                    "attributes": {
                        "DESCRIPTION": "Time, UTC",
                        "UNITS": "ms"
                    }
                },
                "Latitude": {
                    "dataType": "float64",
                    "attributes": {
                        "DESCRIPTION": "Position in ITRF, Latitude",
                        "UNITS": "deg"
                    }
                },
                "Longitude": {
                    "dataType": "float64",
                    "attributes": {
                        "DESCRIPTION": "Position in ITRF, Longitude",
                        "UNITS": "deg"
                    }
                },
                "Radius": {
                    "dataType": "float64",
                    "attributes": {
                        "DESCRIPTION": "Position in ITRF, Radius",
                        "UNITS": "m"
                    }
                },
                "IRC": {
                    "dataType": "float64",
                    "attributes": {
                        "DESCRIPTION": "Ionospheric radial current (IRC)",
                        "UNITS": "uA/m2"
                    }
                },
                "IRC_Error": {
                    "dataType": "float64",
                    "attributes": {
                        "DESCRIPTION": "uncertainty of IRC",
                        "UNITS": "uA/m2"
                    }
                },
                "FAC": {
                    "dataType": "float64",
                    "attributes": {
                        "DESCRIPTION": "Field-aligned current (FAC)",
                        "UNITS": "uA/m2"
                    }
                },
                "FAC_Error": {
                    "dataType": "float64",
                    "attributes": {
                        "DESCRIPTION": "uncertainty of FAC",
                        "UNITS": "uA/m2"
                    }
                },
                "Flags": {
                    "dataType": "uint32",
                    "attributes": {
                        "DESCRIPTION": "Flags characterizing the product quality (processing flags)",
                        "UNITS": "-"
                    }
                },
                "Flags_F": {
                    "dataType": "uint32",
                    "attributes": {
                        "DESCRIPTION": "Flags_F passed through from L1b and accumulated for quad points",
                        "UNITS": "-"
                    }
                },
                "Flags_B": {
                    "dataType": "uint32",
                    "attributes": {
                        "DESCRIPTION": "Flags_B passed through from L1b and accumulated for quad points",
                        "UNITS": "-"
                    }
                },
                "Flags_q": {
                    "dataType": "uint32",
                    "attributes": {
                        "DESCRIPTION": "Flags_q passed through from L1b and accumulated for quad points",
                        "UNITS": "-"
                    }
                }
            }
        }
    },
    {
        "name": "SW_TECxTMS_2F",
        "defaultDatadaset": "TEC_TMS",
        "datasets": {
            "TEC_TMS": {
                "Timestamp": {
                    "dataType": "timestamp",
                    "dataSubtype": "CDF_EPOCH",
                    "attributes": {
                        "DESCRIPTION": "Time stamp in UTC",
                        "UNITS": "ms"
                    }
                },
                "Latitude": {
                    "dataType": "float64",
                    "attributes": {
                        "DESCRIPTION": "Geographic latitude",
                        "UNITS": "deg"
                    }
                },
                "Longitude": {
                    "dataType": "float64",
                    "attributes": {
                        "DESCRIPTION": "Geographic longitude",
                        "UNITS": "deg"
                    }
                },
                "Radius": {
                    "dataType": "float64",
                    "attributes": {
                        "DESCRIPTION": "Geographic radius",
                        "UNITS": "km"
                    }
                },
                "GPS_Position": {
                    "dataType": "float64",
                    "dimension": [
                        3
                    ],
                    "attributes": {
                        "DESCRIPTION": "X-,Y-,Z-coordinates (WGS84) of the GPS satellite",
                        "UNITS": "km"
                    }
                },
                "LEO_Position": {
                    "dataType": "float64",
                    "dimension": [
                        3
                    ],
                    "attributes": {
                        "DESCRIPTION": "X-,Y-,Z-coordinates (WGS84) of the LEO satellite",
                        "UNITS": "m"
                    }
                },
                "PRN": {
                    "dataType": "uint16",
                    "attributes": {
                        "DESCRIPTION": "GPS satellite PRN",
                        "UNITS": "-"
                    }
                },
                "L1": {
                    "dataType": "float64",
                    "attributes": {
                        "DESCRIPTION": "GPS L1 carrier phase observation",
                        "UNITS": "m"
                    }
                },
                "L2": {
                    "dataType": "float64",
                    "attributes": {
                        "DESCRIPTION": "GPS L2 carrier phase observation",
                        "UNITS": "m"
                    }
                },
                "P1": {
                    "dataType": "float64",
                    "attributes": {
                        "DESCRIPTION": "GPS P1 code phase observation",
                        "UNITS": "m"
                    }
                },
                "P2": {
                    "dataType": "float64",
                    "attributes": {
                        "DESCRIPTION": "GPS P2 code phase observation",
                        "UNITS": "m"
                    }
                },
                "S1": {
                    "dataType": "float64",
                    "attributes": {
                        "DESCRIPTION": "GPS signal-to-noise ratio or raw signal strength on L1",
                        "UNITS": "-"
                    }
                },
                "S2": {
                    "dataType": "float64",
                    "attributes": {
                        "DESCRIPTION": "GPS signal-to-noise ratio or raw signal strength on L2",
                        "UNITS": "-"
                    }
                },
                "Absolute_STEC": {
                    "dataType": "float64",
                    "attributes": {
                        "DESCRIPTION": "Absolute slant TEC",
                        "UNITS": "TECU"
                    }
                },
                "Absolute_VTEC": {
                    "dataType": "float64",
                    "attributes": {
                        "DESCRIPTION": "Absolute vertical TEC",
                        "UNITS": "TECU"
                    }
                },
                "Elevation_Angle": {
                    "dataType": "float64",
                    "attributes": {
                        "DESCRIPTION": "Elevation Angle",
                        "UNITS": "deg"
                    }
                },
                "Relative_STEC": {
                    "dataType": "float64",
                    "attributes": {
                        "DESCRIPTION": "Relative slant TEC",
                        "UNITS": "TECU"
                    }
                },
                "Relative_STEC_RMS": {
                    "dataType": "float64",
                    "attributes": {
                        "DESCRIPTION": "Root mean square error of relative slant TEC",
                        "UNITS": "TECU"
                    }
                },
                "DCB": {
                    "dataType": "float64",
                    "attributes": {
                        "DESCRIPTION": "GPS receiver differential code bias",
                        "UNITS": "TECU"
                    }
                },
                "DCB_Error": {
                    "dataType": "float64",
                    "attributes": {
                        "DESCRIPTION": "Error of the GPS receiver differential code bias",
                        "UNITS": "TECU"
                    }
                }
            }
        }
    },
    {
        "name": "SW_IPDxIRR_2F",
        "defaultDatadaset": "IPD_IRR",
        "datasets": {
            "IPD_IRR": {
                "Timestamp": {
                    "dataType": "timestamp",
                    "dataSubtype": "CDF_EPOCH",
                    "attributes": {
                        "DESCRIPTION": "CDF_EPOCH of the measurement.",
                        "UNITS": "-"
                    }
                },
                "Latitude": {
                    "dataType": "float64",
                    "attributes": {
                        "DESCRIPTION": "Position in ITRF - Latitude.",
                        "UNITS": "deg"
                    }
                },
                "Longitude": {
                    "dataType": "float64",
                    "attributes": {
                        "DESCRIPTION": "Position in ITRF - Longitude.",
                        "UNITS": "deg"
                    }
                },
                "Radius": {
                    "dataType": "float64",
                    "attributes": {
                        "DESCRIPTION": "Position in ITRF - Radius.",
                        "UNITS": "m"
                    }
                },
                "Ne": {
                    "dataType": "float64",
                    "attributes": {
                        "DESCRIPTION": "Plasma density, directly copied from the Langmuir probe files.",
                        "UNITS": "cm^-3"
                    }
                },
                "Background_Ne": {
                    "dataType": "float64",
                    "attributes": {
                        "DESCRIPTION": "Background density, as calculated from Ne using a percentile filter of 551 datapoints (2 Hz raw data) and 35 as the percentile.",
                        "UNITS": "cm^-3"
                    }
                },
                "Foreground_Ne": {
                    "dataType": "float64",
                    "attributes": {
                        "DESCRIPTION": "Foreground density, as calculated from ndens using a percentile filter of 7 datapoints (2 Hz raw data) and 50 as the percentile.",
                        "UNITS": "cm^-3"
                    }
                },
                "Te": {
                    "dataType": "float64",
                    "attributes": {
                        "DESCRIPTION": "Electron temperature, directly copied from the Langmuir probe files.",
                        "UNITS": "K"
                    }
                },
                "PCP_flag": {
                    "dataType": "int32",
                    "attributes": {
                        "DESCRIPTION": "The polar cap patch flag:  0 if the plasma density measurement occurred OUTSIDE a polar cap patch. 1 if the plasma density measurement occurred at one of the edges of a polar cap patch (no plasma velocity measurements are available). 2 if the plasma density measurement occurred at the LEADING edge of a polar cap patch. 3 if the plasma density measurement occurred at the TRAILING edge of a polar cap patch. 4 if the plasma density measurement occurred INSIDE a polar cap patch proper. When no ion drift data is available, the leading and trailing edges cannot be distinguished. In this case the polar cap patch flag is set to 4 throughout the patch proper and to 1 throughout both edges.",
                        "UNITS": "-"
                    }
                },
                "Grad_Ne_at_100km": {
                    "dataType": "float64",
                    "attributes": {
                        "DESCRIPTION": "The electron density gradient in a running window calculated via linear regression over 27 data points for the 2 Hz electron density data.",
                        "UNITS": "cm^-3/m"
                    }
                },
                "Grad_Ne_at_50km": {
                    "dataType": "float64",
                    "attributes": {
                        "DESCRIPTION": "The electron density gradient in a running window calculated via linear regression over 13 data points for the 2 Hz electron density data.",
                        "UNITS": "cm^-3/m"
                    }
                },
                "Grad_Ne_at_20km": {
                    "dataType": "float64",
                    "attributes": {
                        "DESCRIPTION": "The electron density gradient in a running window calculated via linear regression over 5 data points for the 2 Hz electron density data.",
                        "UNITS": "cm^-3/m"
                    }
                },
                "Grad_Ne_at_PCP_edge": {
                    "dataType": "float64",
                    "attributes": {
                        "DESCRIPTION": "The linear electron density gradient calculated over the edges of a patch. This variable is non-zero only at the edges of polar cap patches.",
                        "UNITS": "cm^-3/m"
                    }
                },
                "ROD": {
                    "dataType": "float64",
                    "attributes": {
                        "DESCRIPTION": "Rate Of change of Density",
                        "UNITS": "cm^-3/s"
                    }
                },
                "RODI10s": {
                    "dataType": "float64",
                    "attributes": {
                        "DESCRIPTION": "Rate Of change of Density Index (RODI) is the standard deviation of ROD over 10 seconds.",
                        "UNITS": "cm^-3/s"
                    }
                },
                "RODI20s": {
                    "dataType": "float64",
                    "attributes": {
                        "DESCRIPTION": "Rate Of change of Density Index (RODI) is the standard deviation of ROD over 20 seconds.",
                        "UNITS": "cm^-3/s"
                    }
                },
                "delta_Ne10s": {
                    "dataType": "float64",
                    "attributes": {
                        "DESCRIPTION": "Derived by subtracting Ne by its median filtered value in 10 seconds. As a result, delta_Ne10s indicates the electron density fluctuations smaller than 75 km.",
                        "UNITS": "cm^-3"
                    }
                },
                "delta_Ne20s": {
                    "dataType": "float64",
                    "attributes": {
                        "DESCRIPTION": "Derived by subtracting Ne by its median filtered value in 20 seconds. As a result, delta_Ne20s indicates the electron density fluctuations smaller than 150 km.",
                        "UNITS": "cm^-3"
                    }
                },
                "delta_Ne40s": {
                    "dataType": "float64",
                    "attributes": {
                        "DESCRIPTION": "Derived by subtracting Ne by its median filtered value in 40 seconds. As a result, delta_Ne40s indicates the electron density fluctuations smaller than 300 km.",
                        "UNITS": "cm^-3"
                    }
                },
                "Num_GPS_satellites": {
                    "dataType": "int32",
                    "attributes": {
                        "DESCRIPTION": "Total number of tracked GPS satellites above 20 degrees.",
                        "UNITS": "-"
                    }
                },
                "mVTEC": {
                    "dataType": "float64",
                    "attributes": {
                        "DESCRIPTION": "Median of VTEC from all available GPS satellites above 30 degrees.",
                        "UNITS": "TECU"
                    }
                },
                "mROT": {
                    "dataType": "float64",
                    "attributes": {
                        "DESCRIPTION": "Median of Rate Of change of TEC (ROT) from all available GPS satellites above 30 degrees.",
                        "UNITS": "TECU/s"
                    }
                },
                "mROTI10s": {
                    "dataType": "float64",
                    "attributes": {
                        "DESCRIPTION": "Median of Rate Of change of TEC Index (ROTI) from all available GPS satellites above 30 degrees. The ROTI of each satellite is the standard deviation of ROT over 10 seconds.",
                        "UNITS": "TECU/s"
                    }
                },
                "mROTI20s": {
                    "dataType": "float64",
                    "attributes": {
                        "DESCRIPTION": "Median of Rate Of change of TEC Index (ROTI) from all available GPS satellites above 30 degrees. The ROTI of each satellite is the standard deviation of ROT over 20 seconds.",
                        "UNITS": "TECU/s"
                    }
                },
                "IBI_flag": {
                    "dataType": "int32",
                    "attributes": {
                        "DESCRIPTION": "Plasma Bubble Index, copied from the level-2 Ionospheric Bubble Index product, IBIxTMS_2F. ",
                        "UNITS": "-"
                    }
                },
                "Ionosphere_region_flag": {
                    "dataType": "int32",
                    "attributes": {
                        "DESCRIPTION": "0: equator, 1: mid-latitudes; 2: auroral oval; 3: polar cap.",
                        "UNITS": "-"
                    }
                },
                "IPIR_index": {
                    "dataType": "int32",
                    "attributes": {
                        "DESCRIPTION": "The numeric index for plasma fluctuations and irregularities: 0-3 low, 4-5 medium, and > 6 high level of ionosphericplasma irregularities.",
                        "UNITS": "-"
                    }
                },
                "Ne_quality_flag": {
                    "dataType": "int32",
                    "attributes": {
                        "DESCRIPTION": "Quality flag for the Ne data and the derived data from Ne, e.g., background density, foreground density etc.",
                        "UNITS": "-"
                    }
                },
                "TEC_STD": {
                    "dataType": "float64",
                    "attributes": {
                        "DESCRIPTION": "STD of VTEC from all GPS satellites.",
                        "UNITS": "TECU"
                    }
                }
            }
        }
    },
    {
        "name": "SW_AUX_IMF_2_",
        "defaultDatadaset": "AUX_IMF",
        "datasets": {
            "AUX_IMF": {
                "Epoch": {
                    "dataType": "timestamp",
                    "dataSubtype": "CDF_EPOCH",
                    "attributes": {
                        "DESCRIPTION": "Epoch time",
                        "UNITS": "-"
                    }
                },
                "BY_GSM": {
                    "dataType": "float64",
                    "attributes": {
                        "DESCRIPTION": "1AU IP By (nT), GSM",
                        "UNITS": "nT"
                    }
                },
                "BZ_GSM": {
                    "dataType": "float64",
                    "attributes": {
                        "DESCRIPTION": "1AU IP Bz (nT), GSM",
                        "UNITS": "nT"
                    }
                },
                "V": {
                    "dataType": "float64",
                    "attributes": {
                        "DESCRIPTION": "1AU IP plasma flow speed (km/s)",
                        "UNITS": "km/s"
                    }
                },
                "F10_INDEX": {
                    "dataType": "float64",
                    "attributes": {
                        "DESCRIPTION": "F10.7 - Daily 10.7 cm solar radio flux, units: 10**(-22) Joules/second/square-meter/Hertz, from NGDC (1963/001-2016/366)",
                        "UNITS": "10-22.J.s-1.m-2.Hz-1"
                    }
                }
            }
        }
    },
    {
<<<<<<< HEAD
        "name": "SW_AEJxLPL_2F",
        "defaultDatadaset": "AEJ_LPL",
        "datasets": {
            "AEJ_LPL": {
                "t": {
                    "dataType": "timestamp",
                    "dataSubtype": "CDF_EPOCH",
                    "attributes": {
                        "DESCRIPTION": "Time of observation, UTC",
                        "UNITS": "-"
                    }
                },
                "Latitude": {
                    "dataType": "float64",
                    "attributes": {
                        "DESCRIPTION": "Position in ITRF - Geocentric latitude",
                        "UNITS": "deg"
                    }
                },
                "Longitude": {
                    "dataType": "float64",
                    "attributes": {
                        "DESCRIPTION": "Position in ITRF - Geocentric longitude",
                        "UNITS": "deg"
                    }
                },
                "Latitude_QD": {
                    "dataType": "float64",
                    "attributes": {
                        "DESCRIPTION": "Quasi-dipole latitude",
                        "UNITS": "deg"
                    }
                },
                "Longitude_QD": {
                    "dataType": "float64",
                    "attributes": {
                        "DESCRIPTION": "Quasi-dipole longitude",
                        "UNITS": "deg"
                    }
                },
                "MLT": {
                    "dataType": "float64",
                    "attributes": {
                        "DESCRIPTION": "Magnetic local time",
                        "UNITS": "hour"
                    }
                },
                "J": {
                    "dataType": "float64",
                    "dimension": [2],
                    "attributes": {
                        "DESCRIPTION": "North- and East-component of horizontal sheet current density vector in geographic frame",
                        "UNITS": "A/km"
                    }
                },
                "J_QD": {
                    "dataType": "float64",
                    "attributes": {
                        "DESCRIPTION": "Eastward horizontal sheet current density in QD frame (positive in East QD direction)",
                        "UNITS": "A/km"
                    }
                }
            },
            "Quality": {
                "t_qual": {
                    "dataType": "timestamp",
                    "dataSubtype": "CDF_EPOCH",
                    "attributes": {
                        "DESCRIPTION": "Time instants of quality information (rms_misfit and confidence), UTC",
                        "UNITS": "-"
                    }
                },
                "RMS_misfit": {
                    "dataType": "float64",
                    "attributes": {
                        "DESCRIPTION": "Quality indicator: rms misfit between observations and model values of the four orbital sections",
                        "UNITS": "nT"
                    }
                },
                "Confidence": {
                    "dataType": "float64",
                    "attributes": {
                        "DESCRIPTION": "Goodness of fit computed as 1 - (residual variance / signal variance)",
                        "UNITS": "-"
                    }
                }
            }
        }
    },
    {
        "name": "SW_AEJxPBL_2F",
        "defaultDatadaset": "AEJ_PBL",
        "datasets": {
            "AEJ_PBL": {
                "Timestamp": {
                    "dataType": "timestamp",
                    "dataSubtype": "CDF_EPOCH",
                    "attributes": {
                        "DESCRIPTION": "UTC time",
                        "UNITS": "-"
                    }
                },
                "Latitude": {
                    "dataType": "float64",
                    "attributes": {
                        "DESCRIPTION": "Position in ITRF - Geocentric latitude",
                        "UNITS": "deg"
                    }
                },
                "Longitude": {
                    "dataType": "float64",
                    "attributes": {
                        "DESCRIPTION": "Position in ITRF - Geocentric longitude",
                        "UNITS": "deg"
                    }
                },
                "Latitude_QD": {
                    "dataType": "float64",
                    "attributes": {
                        "DESCRIPTION": "Quasi-dipole latitude",
                        "UNITS": "deg"
                    }
                },
                "Longitude_QD": {
                    "dataType": "float64",
                    "attributes": {
                        "DESCRIPTION": "Quasi-dipole longitude",
                        "UNITS": "deg"
                    }
                },
                "MLT": {
                    "dataType": "float64",
                    "attributes": {
                        "DESCRIPTION": "Magnetic local time (QD)",
                        "UNITS": "hour"
                    }
                },
                "Flags": {
                    "dataType": "uint8",
                    "attributes": {
                        "DESCRIPTION": "Quality indicator",
                        "UNITS": "-"
                    }
                },
                "PointType": {
                    "dataType": "uint8",
                    "attributes": {
                        "DESCRIPTION": "Point Type: 0 - EB0, 1 - EB1, 2 - PB0, 3 - PB1, 4 - Minimum, 5 - Maximum, 255 - No-data",
                        "UNITS": "-"
                    }
                },
                "J_QD": {
                    "dataType": "float64",
                    "attributes": {
                        "DESCRIPTION": "Peak horizontal sheet current intensity in the QD frame (positive in East QD direction). Set to NaN for boundaries.",
                        "UNITS": "A/km"
                    }
                }
            }
        }
    },
    {
        "name": "SW_AEJxLPS_2F",
        "defaultDatadaset": "AEJ_LPS",
        "datasets": {
            "AEJ_LPS": {
                "t": {
                    "dataType": "timestamp",
                    "dataSubtype": "CDF_EPOCH",
                    "attributes": {
                        "DESCRIPTION": "Time",
                        "UNITS": "-"
                    }
                },
                "Latitude": {
                    "dataType": "float64",
                    "attributes": {
                        "DESCRIPTION": "geodetic latitude of the ionospheric footprint",
                        "UNITS": "deg"
                    }
                },
                "Longitude": {
                    "dataType": "float64",
                    "attributes": {
                        "DESCRIPTION": "geodetic longitude of the ionospheric footprint",
                        "UNITS": "deg"
                    }
                },
                "Latitude_QD": {
                    "dataType": "float64",
                    "attributes": {
                        "DESCRIPTION": "quasi-dipole latitude of the ionospheric footprint",
                        "UNITS": "deg"
                    }
                },
                "Longitude_QD": {
                    "dataType": "float64",
                    "attributes": {
                        "DESCRIPTION": "quasi-dipole longitude of the ionospheric footprint",
                        "UNITS": "deg"
                    }
                },
                "MLT": {
                    "dataType": "float64",
                    "attributes": {
                        "DESCRIPTION": "magnetic local time in quasi-dipole coordinates",
                        "UNITS": "hour"
                    }
                },
                "J_CF": {
                    "dataType": "float64",
                    "dimension": [2],
                    "attributes": {
                        "DESCRIPTION": "Column 1: north component of the curl-free ionospheric current density in the spherical frame; column 2: east component of the curl-free ionospheric current density in the spherical frame",
                        "UNITS": "A/km"
                    }
                },
                "J_DF": {
                    "dataType": "float64",
                    "dimension": [2],
                    "attributes": {
                        "DESCRIPTION": "Column 1: north component of the divergence-free ionospheric current density in the spherical frame; column 2: east component of the divergence-free ionospheric current density in the spherical frame",
                        "UNITS": "A/km"
                    }
                },
                "J_CF_SemiQD": {
                    "dataType": "float64",
                    "attributes": {
                        "DESCRIPTION": "theta component of the curl-free ionospheric current density in the SECS frame",
                        "UNITS": "A/km"
                    }
                },
                "J_DF_SemiQD": {
                    "dataType": "float64",
                    "attributes": {
                        "DESCRIPTION": "phi component of the divergence-free ionospheric current density in the SECS frame",
                        "UNITS": "A/km"
                    }
                },
                "J_C": {
                    "dataType": "float64",
                    "attributes": {
                        "DESCRIPTION": "radial ionospheric current density in the SECS frame",
                        "UNITS": "A/km^2"
                    }
                }
            },
            "Quality": {
                "t_qual": {
                    "dataType": "timestamp",
                    "dataSubtype": "CDF_EPOCH",
                    "attributes": {
                        "DESCRIPTION": "Time instants of quality information (rms_misfit and confidence), UTC",
                        "UNITS": "-"
                    }
                },
                "RMS_misfit": {
                    "dataType": "float64",
                    "attributes": {
                        "DESCRIPTION": "root mean square error of the fitted Swarm magnetic field ((r,theta)-plane in DIP)",
                        "UNITS": "nT"
                    }
                },
                "Confidence": {
                    "dataType": "float64",
                    "attributes": {
                        "DESCRIPTION": "1-rms(Bpar-Bpar_modelled)/rms(Bpar) ((r,theta)-plane in DIP)",
                        "UNITS": "-"
                    }
                }
            }
        }
    },
    {
        "name": "SW_AEJxPBS_2F",
        "defaultDatadaset": "AEJ_PBS",
        "datasets": {
            "AEJ_PBS": {
                "Timestamp": {
                    "dataType": "timestamp",
                    "dataSubtype": "CDF_EPOCH",
                    "attributes": {
                        "DESCRIPTION": "UTC time",
                        "UNITS": "-"
                    }
                },
                "Latitude": {
                    "dataType": "float64",
                    "attributes": {
                        "DESCRIPTION": "Position in ITRF - Geocentric latitude",
                        "UNITS": "deg"
                    }
                },
                "Longitude": {
                    "dataType": "float64",
                    "attributes": {
                        "DESCRIPTION": "Position in ITRF - Geocentric longitude",
                        "UNITS": "deg"
                    }
                },
                "Latitude_QD": {
                    "dataType": "float64",
                    "attributes": {
                        "DESCRIPTION": "Quasi-dipole latitude",
                        "UNITS": "deg"
                    }
                },
                "Longitude_QD": {
                    "dataType": "float64",
                    "attributes": {
                        "DESCRIPTION": "Quasi-dipole longitude",
                        "UNITS": "deg"
                    }
                },
                "MLT": {
                    "dataType": "float64",
                    "attributes": {
                        "DESCRIPTION": "Magnetic local time (QD)",
                        "UNITS": "hour"
                    }
                },
                "Flags": {
                    "dataType": "uint8",
                    "attributes": {
                        "DESCRIPTION": "Quality indicator",
                        "UNITS": "-"
                    }
                },
                "PointType": {
                    "dataType": "uint8",
                    "attributes": {
                        "DESCRIPTION": "Point Type: 0 - EB0, 1 - EB1, 2 - PB0, 3 - PB1, 4 - Minimum, 5 - Maximum, 255 - No-data",
                        "UNITS": "-"
                    }
                }
            },
            "GroundMagneticDisturbance": {
                "Timestamp_B": {
                    "dataType": "timestamp",
                    "dataSubtype": "CDF_EPOCH",
                    "attributes": {
                        "DESCRIPTION": "UTC time of peak (minimum and maximum) ground magnetic field disturbance.",
                        "UNITS": "-"
                    }
                },
                "Latitude_B": {
                    "dataType": "float64",
                    "attributes": {
                        "DESCRIPTION": "Position of peak (minimum and maximum) ground magnetic field disturbance in ITRF - Latitude",
                        "UNITS": "deg"
                    }
                },
                "Longitude_B": {
                    "dataType": "float64",
                    "attributes": {
                        "DESCRIPTION": "Position of peak (minimum and maximum) ground magnetic field disturbance in ITRF - Longitude",
                        "UNITS": "deg"
                    }
                },
                "B_NEC": {
                    "dataType": "float64",
                    "dimension": [3],
                    "attributes": {
                        "DESCRIPTION": "Peak ground magnetic field disturbance, NEC frame.",
                        "UNITS": "nT"
                    }
                }
            }
        }
    },
    {
        "name": "SW_AOBxFAC_2F",
        "defaultDatadaset": "AOB_FAC",
        "datasets": {
            "AOB_FAC": {
                "t": {
                    "dataType": "timestamp",
                    "dataSubtype": "CDF_EPOCH",
                    "attributes": {
                        "DESCRIPTION": "Time of equatorward/poleward boundary, UTC",
                        "UNITS": "-"
                    }
                },
                "Latitude": {
                    "dataType": "float64",
                    "attributes": {
                        "DESCRIPTION": "Position of equatorward/poleward boundary in ITRF - Geocentric latitude",
                        "UNITS": "deg"
                    }
                },
                "Longitude": {
                    "dataType": "float64",
                    "attributes": {
                        "DESCRIPTION": "Position of equatorward/poleward boundary in ITRF - Geocentric longitude",
                        "UNITS": "deg"
                    }
                },
                "Radius": {
                    "dataType": "float64",
                    "attributes": {
                        "DESCRIPTION": "Position of equatorward/poleward boundary in ITRF - Radius from the Earth center",
                        "UNITS": "m"
                    }
                },
                "Latitude_QD": {
                    "dataType": "float64",
                    "attributes": {
                        "DESCRIPTION": "QD latitude of equatorward/poleward boundary",
                        "UNITS": "deg"
                    }
                },
                "Longitude_QD": {
                    "dataType": "float64",
                    "attributes": {
                        "DESCRIPTION": "QD longitude of equatorward/poleward boundary",
                        "UNITS": "deg"
                    }
                },
                "MLT": {
                    "dataType": "float64",
                    "attributes": {
                        "DESCRIPTION": "Magnetic local time of equatorward/poleward boundary",
                        "UNITS": "hour"
                    }
                },
                "Boundary_Flag": {
                    "dataType": "uint8",
                    "attributes": {
                        "DESCRIPTION": "Indicator for equatorward (=1) or poleward (=2) boundary",
                        "UNITS": "-"
                    }
                },
                "Quality": {
                    "dataType": "float64",
                    "dimension": [2],
                    "attributes": {
                        "DESCRIPTION": "Quality indicator of equatorward/poleward boundary (Pa, Sigma)",
                        "UNITS": "-"
                    }
                },
                "Pair_Indicator": {
                    "dataType": "int8",
                    "attributes": {
                        "DESCRIPTION": "Indicator of equatorward/poleward boundary of auroral oval. If the auroral oval boundaries are detectable as one pair, the pair indicator represents the record of previous (-1) or next (1) equatorward/poleward boundary within one pair; otherwise, the pair indicator is set to 0",
                        "UNITS": "-"
=======
        "name": "OMNI_HR_1min",
        "defaultDatadaset": "OMNI_HR_1min",
        "datasets": {
            "OMNI_HR_1min": {
                "Epoch": {
                    "dataType": "timestamp",
                    "dataSubtype": "CDF_EPOCH",
                    "attributes": {
                        "DESCRIPTION": "Epoch time",
                        "UNITS": "-"
                    }
                },
                "BY_GSM": {
                    "dataType": "float64",
                    "attributes": {
                        "DESCRIPTION": "1AU IP By (nT), GSM",
                        "UNITS": "nT"
                    }
                },
                "BZ_GSM": {
                    "dataType": "float64",
                    "attributes": {
                        "DESCRIPTION": "1AU IP Bz (nT), GSM",
                        "UNITS": "nT"
                    }
                },
                "Vx": {
                    "dataType": "float64",
                    "attributes": {
                        "DESCRIPTION": "Vx Velocity, GSE",
                        "UNITS": "km/s"
                    }
                },
                "Vy": {
                    "dataType": "float64",
                    "attributes": {
                        "DESCRIPTION": "Vy Velocity, GSE",
                        "UNITS": "km/s"
                    }
                },
                "Vz": {
                    "dataType": "float64",
                    "attributes": {
                        "DESCRIPTION": "Vz Velocity, GSE",
                        "UNITS": "km/s"
                    }
                },
                "flow_speed": {
                    "dataType": "float64",
                    "attributes": {
                        "DESCRIPTION": "flow speed, GSE",
                        "UNITS": "km/s"
>>>>>>> 94f81e82
                    }
                }
            }
        }
    }
]<|MERGE_RESOLUTION|>--- conflicted
+++ resolved
@@ -1061,7 +1061,6 @@
         }
     },
     {
-<<<<<<< HEAD
         "name": "SW_AEJxLPL_2F",
         "defaultDatadaset": "AEJ_LPL",
         "datasets": {
@@ -1507,7 +1506,12 @@
                     "attributes": {
                         "DESCRIPTION": "Indicator of equatorward/poleward boundary of auroral oval. If the auroral oval boundaries are detectable as one pair, the pair indicator represents the record of previous (-1) or next (1) equatorward/poleward boundary within one pair; otherwise, the pair indicator is set to 0",
                         "UNITS": "-"
-=======
+                    }
+                }
+            }
+        }
+    },
+    {
         "name": "OMNI_HR_1min",
         "defaultDatadaset": "OMNI_HR_1min",
         "datasets": {
@@ -1560,7 +1564,6 @@
                     "attributes": {
                         "DESCRIPTION": "flow speed, GSE",
                         "UNITS": "km/s"
->>>>>>> 94f81e82
                     }
                 }
             }
