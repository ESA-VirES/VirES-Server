[
    {
        "name": "GFZ_KP",
        "description": "Kp and ap values produced by GFZ German Research Centre for Geosciences, Potsdam, Germany",
        "resourceUrl": "https://kp.gfz-potsdam.de/app/format/Kp_ap.txt",
        "citation": "https://doi.org/10.1029/2020SW002641",
        "dataTerms": "CC BY 4.0",
        "fileType": "CDF-generic",
        "defaultDataset": "Kp_ap",
        "datasets": {
            "Kp_ap": {
                "Timestamp": {
                    "primaryTimestamp": true,
                    "dataType": "timestamp",
                    "dataSubtype": "CDF_EPOCH",
                    "attributes": {
                        "DESCRIPTION": "UTC timestamp - start time of interval for which the Kp and ap values are given",
                        "UNITS": "-"
                    }
                },
                "Interval": {
                    "dataType": "uint16",
                    "attributes": {
                        "DESCRIPTION": "Duration of interval in seconds for which the Kp and ap values are given",
                        "UNITS": "s"
                    }
                },
                "Kp": {
                    "dataType": "float64",
                    "attributes": {
                        "DESCRIPTION": "Planetary three-hour index Kp for the interval",
                        "UNITS": "-"
                    }
                },
                "ap": {
                    "dataType": "int16",
                    "attributes": {
                        "DESCRIPTION": "Three-hourly equivalent planetary amplitude ap for the interval",
                        "UNITS": "-"
                    }
                }
            }
        }
    },
    {
        "name": "WDC_DST",
        "description": "Dst index produced by World Data Center for Geomagnetism, Kyoto, Japan",
        "resourceUrl": "https://wdc.kugi.kyoto-u.ac.jp/wdc/Sec3.html",
        "citation": "https://doi.org/10.17593/14515-74000",
        "dataTerms": "World Data System - Data Sharing Principles (https://worlddatasystem.org/about/data-sharing-principles/)",
        "fileType": "CDF-generic",
        "defaultDataset": "Dst",
        "datasets": {
            "Dst": {
                "Timestamp": {
                    "primaryTimestamp": true,
                    "dataType": "timestamp",
                    "dataSubtype": "CDF_EPOCH",
                    "attributes": {
                        "DESCRIPTION": "UTC timestamp - middle of the interval for which the Dst values are given",
                        "UNITS": "-"
                    }
                },
                "Dst": {
                    "dataType": "float64",
                    "attributes": {
                        "DESCRIPTION": "Hourly geomagnetic equatorial Dst index",
                        "UNITS": "nT"
                    }
                },
                "dDst": {
                    "dataType": "float64",
                    "attributes": {
                        "DESCRIPTION": "Absolute rate of change of the hourly Dst index (calculated as an absolute value of the difference between two consecutive hourly Dst values)",
                        "UNITS": "nT/h"
                    }
                },
                "Dst_Version": {
                    "dataType": "int16",
                    "attributes": {
                        "DESCRIPTION": "Version of the sample as a number of applied corrections",
                        "UNITS": "-"
                    }
                },
                "Dst_Flag": {
                    "dataType": "uint8",
                    "attributes": {
                        "DESCRIPTION": "Dst status flag: 0 - definitive value, 1 - provisional value, 2 - real-time value",
                        "UNITS": "-"
                    }
                }
            }
        }
    },
    {
        "name": "SW_MODx_SC_1B",
        "description": "Swarm S/C position from the preliminary Medium Accuracy Orbit Determination (MOD). The original SP3c records have been converted to UTC and ITRF spherical coordinates.",
        "resourceUrl": "https://earth.esa.int/eogateway/missions/swarm/product-data-handbook/level-1b-product-definitions#Ephemeris_Products",
        "dataTerms": "This dataset is provided by the European Space Agency and it is subject to terms condition described in https://vires.services/data_terms.",
        "fileType": "CDF-generic",
        "defaultDataset": "MOD",
        "_order": 10,
        "datasets": {
            "MOD": {
                "Timestamp": {
                    "primaryTimestamp": true,
                    "dataType": "timestamp",
                    "dataSubtype": "CDF_EPOCH",
                    "attributes": {
                        "DESCRIPTION": "Time stamp",
                        "UNITS": "-"
                    }
                },
                "Latitude": {
                    "dataType": "float64",
                    "attributes": {
                        "DESCRIPTION": "Position in ITRF - Latitude",
                        "UNITS": "deg"
                    }
                },
                "Longitude": {
                    "dataType": "float64",
                    "attributes": {
                        "DESCRIPTION": "Position in ITRF - Longitude",
                        "UNITS": "deg"
                    }
                },
                "Radius": {
                    "dataType": "float64",
                    "attributes": {
                        "DESCRIPTION": "Position in ITRF - Radius",
                        "UNITS": "m"
                    }
                }
            }
        }
    },
    {
        "name": "SW_MAGx_LR_1B",
        "description": "Swarm vector (VFM) and scalar (ASM) magnetic field measurements interpolated at 1Hz rate.",
        "resourceUrl": "https://earth.esa.int/eogateway/missions/swarm/product-data-handbook/level-1b-product-definitions#MAGX_LR_1B_Product",
        "dataTerms": "This dataset is provided by the European Space Agency and it is subject to terms condition described in https://vires.services/data_terms.",
        "fileType": "CDF-generic",
        "defaultDataset": "MDR_MAG_LR",
        "hapiOptions": {
            "MDR_MAG_LR": {
                "magneticModels": [
                    {
                        "name": "Model",
                        "description": "CHAOS magnetic model",
                        "expression": "'CHAOS-Core'+'CHAOS-Static'+'CHAOS-MMA-Primary'+'CHAOS-MMA-Secondary'"
                    }
                ],
                "magneticModelResiduals": ["F", "B_NEC"]
            }
        },
        "_order": 11,
        "datasets": {
            "MDR_MAG_LR": {
                "Timestamp": {
                    "primaryTimestamp": true,
                    "dataType": "timestamp",
                    "dataSubtype": "CDF_EPOCH",
                    "attributes": {
                        "DESCRIPTION": "Time stamp",
                        "UNITS": "-"
                    }
                },
                "Latitude": {
                    "dataType": "float64",
                    "attributes": {
                        "DESCRIPTION": "Position in ITRF - Latitude",
                        "UNITS": "deg"
                    }
                },
                "Longitude": {
                    "dataType": "float64",
                    "attributes": {
                        "DESCRIPTION": "Position in ITRF - Longitude",
                        "UNITS": "deg"
                    }
                },
                "Radius": {
                    "dataType": "float64",
                    "attributes": {
                        "DESCRIPTION": "Position in ITRF - Radius",
                        "UNITS": "m"
                    }
                },
                "F": {
                    "dataType": "float64",
                    "attributes": {
                        "DESCRIPTION": "Magnetic field intensity",
                        "UNITS": "nT"
                    }
                },
                "dF_Sun": {
                    "dataType": "float64",
                    "attributes": {
                        "DESCRIPTION": "Magnetic stray field correction intensity of Sun ASM frame",
                        "UNITS": "nT"
                    }
                },
                "dF_AOCS": {
                    "dataType": "float64",
                    "attributes": {
                        "DESCRIPTION": "Magnetic stray field correction intensity of AOCS magneto-torquer coils",
                        "UNITS": "nT"
                    }
                },
                "dF_other": {
                    "dataType": "float64",
                    "attributes": {
                        "DESCRIPTION": "Magnetic stray field correction intensity of all other sources",
                        "UNITS": "nT"
                    }
                },
                "F_error": {
                    "dataType": "float64",
                    "attributes": {
                        "DESCRIPTION": "Error estimate on magnetic field intensity",
                        "UNITS": "nT"
                    }
                },
                "B_VFM": {
                    "dataType": "float64",
                    "dimension": [3],
                    "attributes": {
                        "DESCRIPTION": "Magnetic field vector, VFM frame",
                        "UNITS": "nT"
                    }
                },
                "B_NEC": {
                    "dataType": "float64",
                    "dimension": [3],
                    "attributes": {
                        "DESCRIPTION": "Magnetic field vector, NEC frame",
                        "UNITS": "nT"
                    }
                },
                "dB_Sun": {
                    "dataType": "float64",
                    "dimension": [3],
                    "attributes": {
                        "DESCRIPTION": "Magnetic stray field correction vector of Sun induced perturbation, VFM frame",
                        "UNITS": "nT"
                    }
                },
                "dB_AOCS": {
                    "dataType": "float64",
                    "dimension": [3],
                    "attributes": {
                        "DESCRIPTION": "Magnetic stray field correction vector of AOCS magneto-torquer coils, VFM frame",
                        "UNITS": "nT"
                    }
                },
                "dB_other": {
                    "dataType": "float64",
                    "dimension": [3],
                    "attributes": {
                        "DESCRIPTION": "Magnetic stray field correction vector of all other sources, VFM frame",
                        "UNITS": "nT"
                    }
                },
                "B_error": {
                    "dataType": "float64",
                    "dimension": [3],
                    "attributes": {
                        "DESCRIPTION": "Error estimates on magnetic field, VFM frame",
                        "UNITS": "nT"
                    }
                },
                "q_NEC_CRF": {
                    "dataType": "float64",
                    "dimension": [4],
                    "attributes": {
                        "DESCRIPTION": "Quaternion, transformation: NEC ← CRF",
                        "UNITS": "-"
                    }
                },
                "Att_error": {
                    "dataType": "float64",
                    "attributes": {
                        "DESCRIPTION": "Error estimates on attitude information",
                        "UNITS": "mdeg"
                    }
                },
                "Flags_F": {
                    "dataType": "uint8",
                    "attributes": {
                        "DESCRIPTION": "Flags characterizing the magnetic field intensity measurement (F)",
                        "UNITS": "-"
                    }
                },
                "Flags_B": {
                    "dataType": "uint8",
                    "attributes": {
                        "DESCRIPTION": "Flags characterizing the magnetic field measurement",
                        "UNITS": "-"
                    }
                },
                "Flags_q": {
                    "dataType": "uint8",
                    "attributes": {
                        "DESCRIPTION": "Flags characterizing the attitude information",
                        "UNITS": "-"
                    }
                },
                "Flags_Platform": {
                    "dataType": "uint16",
                    "attributes": {
                        "DESCRIPTION": "Flags characterizing the S/C platform information",
                        "UNITS": "-"
                    }
                },
                "ASM_Freq_Dev": {
                    "dataType": "float64",
                    "attributes": {
                        "DESCRIPTION":  "ASM frequency calibration data deviation",
                        "UNITS": "-"
                    }
                },
                "SyncStatus": {
                    "dataType": "uint16",
                    "attributes": {
                        "DESCRIPTION": "Synchronization status",
                        "UNITS": "-"
                    }
                }
            }
        }
    },
    {
        "name": "SW_MAGx_HR_1B",
        "description": "Swarm vector (VFM) magnetic field measurements at 50Hz rate.",
        "resourceUrl": "https://earth.esa.int/eogateway/missions/swarm/product-data-handbook/level-1b-product-definitions#Magnetic_Products",
        "dataTerms": "This dataset is provided by the European Space Agency and it is subject to terms condition described in https://vires.services/data_terms.",
        "fileType": "CDF-generic",
        "defaultDataset": "MDR_MAG_HR",
        "hapiOptions": {
            "MDR_MAG_HR": {
                "magneticModels": [],
                "magneticModelResiduals": ["B_NEC"]
            }
        },
        "_order": 12,
        "datasets": {
            "MDR_MAG_HR": {
                "Timestamp": {
                    "primaryTimestamp": true,
                    "dataType": "timestamp",
                    "dataSubtype": "CDF_EPOCH",
                    "attributes": {
                        "DESCRIPTION": "Time stamp",
                        "UNITS": "-"
                    }
                },
                "Latitude": {
                    "dataType": "float64",
                    "attributes": {
                        "DESCRIPTION": "Position in ITRF \u2013 Latitude",
                        "UNITS": "deg"
                    }
                },
                "Longitude": {
                    "dataType": "float64",
                    "attributes": {
                        "DESCRIPTION": "Position in ITRF \u2013 Longitude",
                        "UNITS": "deg"
                    }
                },
                "Radius": {
                    "dataType": "float64",
                    "attributes": {
                        "DESCRIPTION": "Position in ITRF \u2013 Radius",
                        "UNITS": "m"
                    }
                },
                "B_VFM": {
                    "dataType": "float64",
                    "dimension": [3],
                    "attributes": {
                        "DESCRIPTION": "Magnetic field vector, VFM frame",
                        "UNITS": "nT"
                    }
                },
                "B_NEC": {
                    "dataType": "float64",
                    "dimension": [3],
                    "attributes": {
                        "DESCRIPTION": "Magnetic field vector, NEC frame",
                        "UNITS": "nT"
                    }
                },
                "dB_Sun": {
                    "dataType": "float64",
                    "dimension": [3],
                    "attributes": {
                        "DESCRIPTION": "Magnetic stray field correction vector of Sun induced perturbation, VFM frame",
                        "UNITS": "nT"
                    }
                },
                "dB_AOCS": {
                    "dataType": "float64",
                    "dimension": [3],
                    "attributes": {
                        "DESCRIPTION": "Magnetic stray field correction vector of AOCS magneto-torquer coils, VFM frame",
                        "UNITS": "nT"
                    }
                },
                "dB_other": {
                    "dataType": "float64",
                    "dimension": [3],
                    "attributes": {
                        "DESCRIPTION": "Magnetic stray field correction vector of all other sources, VFM frame",
                        "UNITS": "nT"
                    }
                },
                "B_error": {
                    "dataType": "float64",
                    "dimension": [3],
                    "attributes": {
                        "DESCRIPTION": "Error estimates on magnetic field, VFM frame",
                        "UNITS": "nT"
                    }
                },
                "q_NEC_CRF": {
                    "dataType": "float64",
                    "dimension": [4],
                    "attributes": {
                        "DESCRIPTION": "Quaternion, transformation: NEC \u2190 CRF",
                        "UNITS": "-"
                    }
                },
                "Att_error": {
                    "dataType": "float64",
                    "attributes": {
                        "DESCRIPTION": "Error estimates on attitude information",
                        "UNITS": "mdeg"
                    }
                },
                "Flags_B": {
                    "dataType": "uint8",
                    "attributes": {
                        "DESCRIPTION": "Flags characterizing the magnetic field measurement",
                        "UNITS": "-"
                    }
                },
                "Flags_q": {
                    "dataType": "uint8",
                    "attributes": {
                        "DESCRIPTION": "Flags characterizing the attitude information",
                        "UNITS": "-"
                    }
                },
                "Flags_Platform": {
                    "dataType": "uint16",
                    "attributes": {
                        "DESCRIPTION": "Flags characterizing the S/C platform information",
                        "UNITS": "-"
                    }
                },
                "SyncStatus": {
                    "dataType": "uint16",
                    "attributes": {
                        "DESCRIPTION": "Synchronization status",
                        "UNITS": "-"
                    }
                }
            }
        }
    },
    {
        "name": "SW_EFIx_LP_1B",
        "description": "Swarm plasma data from the Langmuir Probe (LP) at 2Hz rate",
        "resourceUrl": "https://earth.esa.int/eogateway/missions/swarm/product-data-handbook/level-1b-product-definitions#EFIX_LP_1B_Product",
        "dataTerms": "This dataset is provided by the European Space Agency and it is subject to terms condition described in https://vires.services/data_terms.",
        "_order": 20,
        "fileType": "CDF-generic",
        "defaultDataset": "MDR_EFI_LP",
        "datasets": {
            "MDR_EFI_LP": {
                "Timestamp": {
                    "primaryTimestamp": true,
                    "dataType": "timestamp",
                    "dataSubtype": "CDF_EPOCH",
                    "attributes": {
                        "DESCRIPTION": "Time stamp",
                        "UNITS": "-"
                    }
                },
                "Latitude": {
                    "dataType": "float64",
                    "attributes": {
                        "DESCRIPTION": "Position in ITRF \u2013 Latitude",
                        "UNITS": "deg"
                    }
                },
                "Longitude": {
                    "dataType": "float64",
                    "attributes": {
                        "DESCRIPTION": "Position in ITRF \u2013 Longitude",
                        "UNITS": "deg"
                    }
                },
                "Radius": {
                    "dataType": "float64",
                    "attributes": {
                        "DESCRIPTION": "Position in ITRF \u2013 Radius",
                        "UNITS": "m"
                    }
                },
                "U_orbit": {
                    "dataType": "float64",
                    "attributes": {
                        "DESCRIPTION": "Spacecraft velocity in the ITRF",
                        "UNITS": "m/s"
                    }
                },
                "Ne": {
                    "dataType": "float64",
                    "attributes": {
                        "DESCRIPTION": "Plasma density (electron)",
                        "UNITS": "cm-3"
                    }
                },
                "Ne_error": {
                    "dataType": "float64",
                    "attributes": {
                        "DESCRIPTION": "Error estimate of plasma density (Ne)",
                        "UNITS": "cm-3"
                    }
                },
                "Te": {
                    "dataType": "float64",
                    "attributes": {
                        "DESCRIPTION": "Plasma electron temperature",
                        "UNITS": "K"
                    }
                },
                "Te_error": {
                    "dataType": "float64",
                    "attributes": {
                        "DESCRIPTION": "Error estimate of plasma electron temperature (Te)",
                        "UNITS": "K"
                    }
                },
                "Vs": {
                    "dataType": "float64",
                    "attributes": {
                        "DESCRIPTION": "Spacecraft potential",
                        "UNITS": "V"
                    }
                },
                "Vs_error": {
                    "dataType": "float64",
                    "attributes": {
                        "DESCRIPTION": "Error estimate of spacecraft potential (U_pol)",
                        "UNITS": "V"
                    }
                },
                "Flags_LP": {
                    "dataType": "uint8",
                    "attributes": {
                        "DESCRIPTION": "Flags indicating the source/method of LP measurements (ne, Te, Vs)",
                        "UNITS": "-"
                    }
                },
                "Flags_Ne": {
                    "dataType": "uint8",
                    "attributes": {
                        "DESCRIPTION": "Flags characterizing the plasma density measurement",
                        "UNITS": "-"
                    }
                },
                "Flags_Te": {
                    "dataType": "uint8",
                    "attributes": {
                        "DESCRIPTION": "Flags characterizing the electron temperature measurement",
                        "UNITS": "-"
                    }
                },
                "Flags_Vs": {
                    "dataType": "uint8",
                    "attributes": {
                        "DESCRIPTION": "Flags characterizing the spacecraft potential measurement",
                        "UNITS": "-"
                    }
                },
                "SyncStatus": {
                    "dataType": "uint16",
                    "attributes": {
                        "DESCRIPTION": "Synchronization status",
                        "UNITS": "-"
                    }
                }
            }
        }
    },
    {
        "name": "SW_EFIxIDM_2_",
        "description": "Swarm LP ion drift, density and effective mass data",
        "resourceUrl": "https://earth.esa.int/eogateway/documents/20142/2860886/SLIDEM_Product_Definition.pdf",
        "dataTerms": "This dataset is provided by the European Space Agency and it is subject to terms condition described in https://vires.services/data_terms.",
        "_order": 21,
        "fileType": "CDF-generic",
        "defaultDataset": "EFI_IDM",
        "datasets": {
            "EFI_IDM": {
                "Timestamp": {
                    "primaryTimestamp": true,
                    "dataType": "timestamp",
                    "dataSubtype": "CDF_EPOCH",
                    "attributes": {
                        "DESCRIPTION": "Time of observation",
                        "UNITS": "-"
                    }
                },
                "Latitude_GD": {
                    "source": "Latitude",
                    "dataType": "float64",
                    "attributes": {
                        "DESCRIPTION": "WGS84 geodetic latitude",
                        "UNITS": "deg"
                    }
                },
                "Longitude_GD": {
                    "source": "Longitude",
                    "dataType": "float64",
                    "attributes": {
                        "DESCRIPTION": "WGS84 geodetic longitude",
                        "UNITS": "deg"
                    }
                },
                "Height_GD": {
                    "source": "Height",
                    "dataType": "float64",
                    "attributes": {
                        "DESCRIPTION": "Height above WGS84 reference ellipsoid",
                        "UNITS": "m"
                    }
                },
                "Radius_GC": {
                    "source": "Radius",
                    "dataType": "float64",
                    "attributes": {
                        "DESCRIPTION": "Geocentric radius",
                        "UNITS": "m"
                    }
                },
                "Latitude_QD": {
                    "source": "QDLatitude",
                    "dataType": "float64",
                    "attributes": {
                        "DESCRIPTION": "Quasi-dipole latitude",
                        "UNITS": "deg"
                    }
                },
                "MLT_QD": {
                    "source": "MLT",
                    "dataType": "float64",
                    "attributes": {
                        "DESCRIPTION": "Magnetic local time",
                        "UNITS": "hour"
                    }
                },
                "V_sat_nec": {
                    "dataType": "float64",
                    "dimension": [3],
                    "attributes": {
                        "DESCRIPTION": "Satellite velocity in north, east, centre (NEC) reference frame.",
                        "UNITS": "m/s"
                    }
                },
                "M_i_eff": {
                    "dataType": "float64",
                    "attributes": {
                        "DESCRIPTION": "Ion effective mass.",
                        "UNITS": "a.m.u."
                    }
                },
                "M_i_eff_err": {
                    "dataType": "float64",
                    "attributes": {
                        "DESCRIPTION": "Ion effective mass uncertainty.",
                        "UNITS": "a.m.u."
                    }
                },
                "M_i_eff_Flags": {
                    "dataType": "uint32",
                    "attributes": {
                        "DESCRIPTION": "Ion effective mass validity flag.",
                        "UNITS": "-"
                    }
                },
                "M_i_eff_tbt_model": {
                    "dataType": "float64",
                    "attributes": {
                        "DESCRIPTION": "Ion effective mass from Truhlik et al. (2015) topside empirical model.",
                        "UNITS": "a.m.u."
                    }
                },
                "V_i": {
                    "dataType": "float64",
                    "attributes": {
                        "DESCRIPTION": "Ion along-track drift.",
                        "UNITS": "m/s"
                    }
                },
                "V_i_err": {
                    "dataType": "float64",
                    "attributes": {
                        "DESCRIPTION": "Ion along-track drift uncertainty.",
                        "UNITS": "m/s"
                    }
                },
                "V_i_Flags": {
                    "dataType": "uint32",
                    "attributes": {
                        "DESCRIPTION": "Ion along-track drift validity flag.",
                        "UNITS": "-"
                    }
                },
                "V_i_raw": {
                    "dataType": "float64",
                    "attributes": {
                        "DESCRIPTION": "Ion along-track drift without high-latitude detrending.",
                        "UNITS": "m/s"
                    }
                },
                "N_i": {
                    "dataType": "float64",
                    "attributes": {
                        "DESCRIPTION": "Ion density.",
                        "UNITS": "cm^-3"
                    }
                },
                "N_i_err": {
                    "dataType": "float64",
                    "attributes": {
                        "DESCRIPTION": "Ion density unertainty.",
                        "UNITS": "cm^-3"
                    }
                },
                "N_i_Flags": {
                    "dataType": "uint32",
                    "attributes": {
                        "DESCRIPTION": "Ion density validity flag.",
                        "UNITS": "-"
                    }
                },
                "A_fp": {
                    "dataType": "float64",
                    "attributes": {
                        "DESCRIPTION": "Modified-OML EFI faceplate area.",
                        "UNITS": "m^2"
                    }
                },
                "R_p": {
                    "dataType": "float64",
                    "attributes": {
                        "DESCRIPTION": "Modified-OML Langmuir spherical probe radius.",
                        "UNITS": "m"
                    }
                },
                "T_e": {
                    "dataType": "float64",
                    "attributes": {
                        "DESCRIPTION": "Electron temperature.",
                        "UNITS": "K"
                    }
                },
                "Phi_sc": {
                    "dataType": "float64",
                    "attributes": {
                        "DESCRIPTION": "Spacecraft floating potential with respect to plasma potential far from satellite.",
                        "UNITS": "V"
                    }
                }
            }
        }
    },
    {
        "name": "SW_EFIxTIE_2_",
        "description": "Swarm Thermal Ion Imager (TII) ion temperatures estimate",
        "resourceUrl": "https://earth.esa.int/eogateway/missions/swarm/product-data-handbook/level-2-product-definitions#EFIxTIE_2_",
        "dataTerms": "This dataset is provided by the European Space Agency and it is subject to terms condition described in https://vires.services/data_terms.",
        "_order": 22,
        "fileType": "CDF-generic",
        "defaultDataset": "EFI_TIE",
        "datasets": {
            "EFI_TIE": {
                "Timestamp": {
                    "primaryTimestamp": true,
                    "dataType": "timestamp",
                    "dataSubtype": "CDF_EPOCH",
                    "attributes": {
                        "DESCRIPTION": "Time of observation",
                        "UNITS": "-"
                    }
                },
                "Latitude_GD": {
                    "source": "Latitude",
                    "dataType": "float64",
                    "attributes": {
                        "DESCRIPTION": "WGS84 geodetic latitude",
                        "UNITS": "deg"
                    }
                },
                "Longitude_GD": {
                    "source": "Longitude",
                    "dataType": "float64",
                    "attributes": {
                        "DESCRIPTION": "WGS84 geodetic longitude",
                        "UNITS": "deg"
                    }
                },
                "Height_GD": {
                    "source": "Height",
                    "dataType": "float64",
                    "attributes": {
                        "DESCRIPTION": "Height above WGS84 reference ellipsoid",
                        "UNITS": "m"
                    }
                },
                "Radius_GC": {
                    "source": "Radius",
                    "dataType": "float64",
                    "attributes": {
                        "DESCRIPTION": "Geocentric radius",
                        "UNITS": "m"
                    }
                },
                "Latitude_QD": {
                    "source": "QDLatitude",
                    "dataType": "float64",
                    "attributes": {
                        "DESCRIPTION": "Quasi-dipole latitude",
                        "UNITS": "deg"
                    }
                },
                "MLT_QD": {
                    "source": "MLT",
                    "dataType": "float64",
                    "attributes": {
                        "DESCRIPTION": "Magnetic local time",
                        "UNITS": "hour"
                    }
                },
                "Tn_msis": {
                    "dataType": "float64",
                    "attributes": {
                        "DESCRIPTION": "Neutral temperature from NRLMSISE00 model",
                        "UNITS": "K"
                    }
                },
                "Te_adj_LP": {
                    "dataType": "float64",
                    "attributes": {
                        "DESCRIPTION": "Corrected Swarm LP electron temperature",
                        "UNITS": "K"
                    }
                },
                "Ti_meas_drift": {
                    "dataType": "float64",
                    "attributes": {
                        "DESCRIPTION": "Ion temperature estimated using Swarm TII drift at high latitudes",
                        "UNITS": "K"
                    }
                },
                "Ti_model_drift": {
                    "dataType": "float64",
                    "attributes": {
                        "DESCRIPTION": "Ion temperature estimated using Weimer 2005 model drifts at high latitude",
                        "UNITS": "K"
                    }
                },
                "Flag_ti_meas": {
                    "dataType": "uint8",
                    "attributes": {
                        "DESCRIPTION": "Flags characterising TII-based Ti: Bit0 = 1/0: high-latitude frictional heating included/omitted, Bit1=1/0: electron temperature from low/high-gain probe, Bit2=1/0: ion temperature data available/data value is set to NaN",
                        "UNITS": "-"
                    }
                },
                "Flag_ti_model": {
                    "dataType": "uint8",
                    "attributes": {
                        "DESCRIPTION": "Flags characterising model-based Ti: Bit0 = 1/0: high-latitude frictional heating included/omitted, Bit1=1/0: electron temperature from low/high-gain probe, Bit2=1/0: ion temperature data available/data value is set to NaN",
                        "UNITS": "-"
                    }
                }
            }
        }
    },
    {
        "name": "SW_EFIx_TCTyy",
        "description": "Swarm Thermal Ion Imager (TII) cross track flow at 2Hz and 16Hz",
        "resourceUrl": "https://earth.esa.int/eogateway/documents/20142/37627/swarm-EFI-TII-cross-track-flow-dataset-release-notes.pdf",
        "dataTerms": "This dataset is provided by the European Space Agency and it is subject to terms condition described in https://vires.services/data_terms.",
        "_order": 23,
        "fileType": "CDF-generic",
        "defaultDataset": "EFI_TII_CT",
        "datasets": {
            "EFI_TII_CT": {
                "Timestamp": {
                    "primaryTimestamp": true,
                    "dataType": "timestamp",
                    "dataSubtype": "CDF_EPOCH",
                    "attributes": {
                        "DESCRIPTION": "Time stamp",
                        "UNITS": "-"
                    }
                },
                "Latitude": {
                    "dataType": "float32",
                    "attributes": {
                        "DESCRIPTION": "Position in ITRF – Latitude",
                        "UNITS": "deg"
                    }
                },
                "Longitude": {
                    "dataType": "float32",
                    "attributes": {
                        "DESCRIPTION": "Position in ITRF – Longitude",
                        "UNITS": "deg"
                    }
                },
                "Radius": {
                    "dataType": "float32",
                    "attributes": {
                        "DESCRIPTION": "Position in ITRF – Radius",
                        "UNITS": "m"
                    }
                },
                "Latitude_QD": {
                    "source": "QDLatitude",
                    "dataType": "float32",
                    "attributes": {
                        "DESCRIPTION": "Quasi-dipole latitude",
                        "UNITS": "deg"
                    }
                },
                "MLT_QD": {
                    "source": "MLT",
                    "dataType": "float32",
                    "attributes": {
                        "DESCRIPTION": "Magnetic local time",
                        "UNITS": "hour"
                    }
                },
                "Vixh": {
                    "dataType": "float32",
                    "attributes": {
                        "DESCRIPTION": "Along-track ion drift from horizontal TII sensor in satellite-track coordinates.",
                        "UNITS": "m/s"
                    }
                },
                "Vixh_error": {
                    "dataType": "float32",
                    "attributes": {
                        "DESCRIPTION": "Random error estimate for along-track ion drift from horizontal TII sensor in satellite-track coordinates. Negative value indicates no estimate available.",
                        "UNITS": "m/s"
                    }
                },
                "Vixv": {
                    "dataType": "float32",
                    "attributes": {
                        "DESCRIPTION": "Along-track ion drift from vertical TII sensor in satellite-track coordinates.",
                        "UNITS": "m/s"
                    }
                },
                "Vixv_error": {
                    "dataType": "float32",
                    "attributes": {
                        "DESCRIPTION": "Random error estimate for along-track ion drift from vertical TII sensor in satellite-track coordinates. Negative value indicates no estimate available.",
                        "UNITS": "m/s"
                    }
                },
                "Viy": {
                    "dataType": "float32",
                    "attributes": {
                        "DESCRIPTION": "Cross-track horizontal ion drift from horizontal TII sensor in satellite-track coordinates.",
                        "UNITS": "m/s"
                    }
                },
                "Viy_error": {
                    "dataType": "float32",
                    "attributes": {
                        "DESCRIPTION": "Random error estimate for cross-track horizontal ion drift from horizontal TII sensor in satellite-track coordinates. Negative value indicates no estimate available.",
                        "UNITS": "m/s"
                    }
                },
                "Viz": {
                    "dataType": "float32",
                    "attributes": {
                        "DESCRIPTION": "Cross-track vertical ion drift from vertical TII sensor in satellite-track coordinates.",
                        "UNITS": "m/s"
                    }
                },
                "Viz_error": {
                    "dataType": "float32",
                    "attributes": {
                        "DESCRIPTION": "Random error estimate for cross-track vertical ion drift from vertical TII sensor in satellite-track coordinates. Negative value indicates no estimate available.",
                        "UNITS": "m/s"
                    }
                },
                "VsatN": {
                    "dataType": "float32",
                    "attributes": {
                        "DESCRIPTION": "Satellite velocity N component in north-east-centre coordinates.",
                        "UNITS": "m/s"
                    }
                },
                "VsatE": {
                    "dataType": "float32",
                    "attributes": {
                        "DESCRIPTION": "Satellite velocity E component in north-east-centre coordinates.",
                        "UNITS": "m/s"
                    }
                },
                "VsatC": {
                    "dataType": "float32",
                    "attributes": {
                        "DESCRIPTION": "Satellite velocity C component in north-east-centre coordinates.",
                        "UNITS": "m/s"
                    }
                },
                "Ehx": {
                    "dataType": "float32",
                    "attributes": {
                        "DESCRIPTION": "Electric field x component in satellite-track coordinates, derived from -VxB with along-track ion drift from horizontal sensor.",
                        "UNITS": "mV/m"
                    }
                },
                "Ehy": {
                    "dataType": "float32",
                    "attributes": {
                        "DESCRIPTION": "Electric field y component in satellite-track coordinates, derived from -VxB with along-track ion drift from horizontal sensor.",
                        "UNITS": "mV/m"
                    }
                },
                "Ehz": {
                    "dataType": "float32",
                    "attributes": {
                        "DESCRIPTION": "Electric field z component in satellite-track coordinates, derived from -VxB with along-track ion drift from horizontal sensor.",
                        "UNITS": "mV/m"
                    }
                },
                "Evx": {
                    "dataType": "float32",
                    "attributes": {
                        "DESCRIPTION": "Electric field x component in satellite-track coordinates, derived from -VxB with along-track ion drift from vertical sensor.",
                        "UNITS": "mV/m"
                    }
                },
                "Evy": {
                    "dataType": "float32",
                    "attributes": {
                        "DESCRIPTION": "Electric field y component in satellite-track coordinates, derived from -VxB with along-track ion drift from vertical sensor.",
                        "UNITS": "mV/m"
                    }
                },
                "Evz": {
                    "dataType": "float32",
                    "attributes": {
                        "DESCRIPTION": "Electric field z component in satellite-track coordinates, derived from -VxB with along-track ion drift from vertical sensor.",
                        "UNITS": "mV/m"
                    }
                },
                "Bx": {
                    "dataType": "float32",
                    "attributes": {
                        "DESCRIPTION": "Geomagnetic field x component in satellite-track coordinates, derived from the 1 Hz product.",
                        "UNITS": "nT"
                    }
                },
                "By": {
                    "dataType": "float32",
                    "attributes": {
                        "DESCRIPTION": "Geomagnetic field y component in satellite-track coordinates, derived from the 1 Hz product.",
                        "UNITS": "nT"
                    }
                },
                "Bz": {
                    "dataType": "float32",
                    "attributes": {
                        "DESCRIPTION": "Geomagnetic field z component in satellite-track coordinates, derived from the 1 Hz product.",
                        "UNITS": "nT"
                    }
                },
                "Vicrx": {
                    "dataType": "float32",
                    "attributes": {
                        "DESCRIPTION": "Ion drift corotation signal x component in satellite-track coordinates. This has been removed from ion drift and electric field.",
                        "UNITS": "m/s"
                    }
                },
                "Vicry": {
                    "dataType": "float32",
                    "attributes": {
                        "DESCRIPTION": "Ion drift corotation signal y component in satellite-track coordinates. This has been removed from ion drift and electric field.",
                        "UNITS": "m/s"
                    }
                },
                "Vicrz": {
                    "dataType": "float32",
                    "attributes": {
                        "DESCRIPTION": "Ion drift corotation signal z component in satellite-track coordinates. This has been removed from ion drift and electric field.",
                        "UNITS": "m/s"
                    }
                },
                "Quality_flags": {
                    "dataType": "uint16",
                    "attributes": {
                        "DESCRIPTION": "Bitwise flag for each velocity component, where a value of 1 for a particular component signifies that calibration was successful, and that the baseline 1-sigma noise level is less than or equal to 100 m/s at 2 Hz. Electric field quality can be assessed from these flags according to -vxB. Bit0 (least significant) = Vixh, bit1 = Vixv, bit2 = Viy, bit3 = Viz. Refer to the release notes for details.",
                        "UNITS": "-"
                    }
                },
                "Calibration_flags": {
                    "dataType": "uint32",
                    "attributes": {
                        "DESCRIPTION": "Information about the calibration process. Refer to the release notes for details.",
                        "UNITS": "-"
                    }
                }
            }
        }
    },
    {
        "name": "SW_IBIxTMS_2F",
        "description": "Swarm ionospheric bubble index",
        "resourceUrl": "https://earth.esa.int/eogateway/missions/swarm/product-data-handbook/level-2-product-definitions#IBIxTMS_2F",
        "dataTerms": "This dataset is provided by the European Space Agency and it is subject to terms condition described in https://vires.services/data_terms.",
        "_order": 25,
        "fileType": "CDF-generic",
        "defaultDataset": "IBI_TMS",
        "datasets": {
            "IBI_TMS": {
                "Timestamp": {
                    "primaryTimestamp": true,
                    "dataType": "timestamp",
                    "dataSubtype": "CDF_EPOCH",
                    "attributes": {
                        "DESCRIPTION": "Time stamp in UTC",
                        "UNITS": "ms"
                    }
                },
                "Latitude": {
                    "dataType": "float64",
                    "attributes": {
                        "DESCRIPTION": "Geographic latitude",
                        "UNITS": "deg"
                    }
                },
                "Longitude": {
                    "dataType": "float64",
                    "attributes": {
                        "DESCRIPTION": "Geographic longitude",
                        "UNITS": "deg"
                    }
                },
                "Radius": {
                    "dataType": "float64",
                    "attributes": {
                        "DESCRIPTION": "Geographic radius",
                        "UNITS": "m"
                    }
                },
                "Bubble_Index": {
                    "dataType": "int8",
                    "attributes": {
                        "DESCRIPTION": "Plasma Bubble Index",
                        "UNITS": "-"
                    }
                },
                "Bubble_Probability": {
                    "dataType": "float64",
                    "attributes": {
                        "DESCRIPTION": "Detection probability of the plasma bubble",
                        "UNITS": "-"
                    }
                },
                "Flags_Bubble": {
                    "dataType": "uint8",
                    "attributes": {
                        "DESCRIPTION": "Flags related to the plasma bubble index",
                        "UNITS": "-"
                    }
                },
                "Flags_F": {
                    "dataType": "uint8",
                    "attributes": {
                        "DESCRIPTION": "Flags_F passed through from MAGx_L1_B",
                        "UNITS": "-"
                    }
                },
                "Flags_B": {
                    "dataType": "uint8",
                    "attributes": {
                        "DESCRIPTION": "Flags_B passed through from MAGx_L1_B",
                        "UNITS": "-"
                    }
                },
                "Flags_q": {
                    "dataType": "uint8",
                    "attributes": {
                        "DESCRIPTION": "Flags_q passed through from MAGx_L1_B",
                        "UNITS": "-"
                    }
                }
            }
        }
    },
    {
        "name": "SW_EEFxTMS_2F",
        "description": "Swarm dayside equatorial electric field",
        "resourceUrl": "https://earth.esa.int/eogateway/missions/swarm/product-data-handbook/level-2-product-definitions#EEFxTMS_2F",
        "dataTerms": "This dataset is provided by the European Space Agency and it is subject to terms condition described in https://vires.services/data_terms.",
        "_order": 24,
        "fileType": "CDF-generic",
        "defaultDataset": "EEF_TMS",
        "datasets": {
            "EEF_TMS": {
                "Timestamp": {
                    "primaryTimestamp": true,
                    "dataType": "timestamp",
                    "dataSubtype": "CDF_EPOCH",
                    "attributes": {
                        "DESCRIPTION": "Time of satellite crossing of the magnetic equator, UTC",
                        "UNITS": "-"
                    }
                },
                "Longitude": {
                    "dataType": "float64",
                    "attributes": {
                        "DESCRIPTION": "Geographic longitude of satellite crossing of the magnetic equator",
                        "UNITS": "deg"
                    }
                },
                "Latitude": {
                    "dataType": "float64",
                    "attributes": {
                        "DESCRIPTION": "Geographic latitude of satellite crossing of the magnetic equator",
                        "UNITS": "deg"
                    }
                },
                "EEF": {
                    "dataType": "float64",
                    "attributes": {
                        "DESCRIPTION": "Estimate of the equatorial electric field",
                        "UNITS": "mV/m"
                    }
                },
                "EEJ": {
                    "dataType": "float64",
                    "dimension": [81],
                    "attributes": {
                        "DESCRIPTION": "Height-integrated east current profile in QD latitude, spanning [-20:0.5:20] degrees",
                        "UNITS": "mA/m"
                    }
                },
                "RelErr": {
                    "dataType": "float64",
                    "attributes": {
                        "DESCRIPTION": "Quality indicator of EEF estimate; relative error between modeled and observed current profile",
                        "UNITS": "-"
                    }
                },
                "Flags": {
                    "dataType": "uint16",
                    "attributes": {
                        "DESCRIPTION": "Flags describing data gaps and satellite identification",
                        "UNITS": "-"
                    }
                }
            }
        }
    },
    {
        "name": "SW_FACxTMS_2F",
        "description": "Swarm field-aligned and radial current densities",
        "resourceUrl": "https://earth.esa.int/eogateway/missions/swarm/product-data-handbook/level-2-product-definitions#FACxTMS_2F",
        "dataTerms": "This dataset is provided by the European Space Agency and it is subject to terms condition described in https://vires.services/data_terms.",
        "_order": 26,
        "fileType": "CDF-generic",
        "defaultDataset": "FAC_TMS",
        "datasets": {
            "FAC_TMS": {
                "Timestamp": {
                    "primaryTimestamp": true,
                    "dataType": "timestamp",
                    "dataSubtype": "CDF_EPOCH",
                    "attributes": {
                        "DESCRIPTION": "Time, UTC",
                        "UNITS": "ms"
                    }
                },
                "Latitude": {
                    "dataType": "float64",
                    "attributes": {
                        "DESCRIPTION": "Position in ITRF, Latitude",
                        "UNITS": "deg"
                    }
                },
                "Longitude": {
                    "dataType": "float64",
                    "attributes": {
                        "DESCRIPTION": "Position in ITRF, Longitude",
                        "UNITS": "deg"
                    }
                },
                "Radius": {
                    "dataType": "float64",
                    "attributes": {
                        "DESCRIPTION": "Position in ITRF, Radius",
                        "UNITS": "m"
                    }
                },
                "IRC": {
                    "dataType": "float64",
                    "attributes": {
                        "DESCRIPTION": "Ionospheric radial current (IRC)",
                        "UNITS": "uA/m2"
                    }
                },
                "IRC_Error": {
                    "dataType": "float64",
                    "attributes": {
                        "DESCRIPTION": "uncertainty of IRC",
                        "UNITS": "uA/m2"
                    }
                },
                "FAC": {
                    "dataType": "float64",
                    "attributes": {
                        "DESCRIPTION": "Field-aligned current (FAC)",
                        "UNITS": "uA/m2"
                    }
                },
                "FAC_Error": {
                    "dataType": "float64",
                    "attributes": {
                        "DESCRIPTION": "uncertainty of FAC",
                        "UNITS": "uA/m2"
                    }
                },
                "Flags": {
                    "dataType": "uint32",
                    "attributes": {
                        "DESCRIPTION": "Flags characterizing the product quality (processing flags)",
                        "UNITS": "-"
                    }
                },
                "Flags_F": {
                    "dataType": "uint32",
                    "attributes": {
                        "DESCRIPTION": "Flags_F passed through from L1b and accumulated for quad points",
                        "UNITS": "-"
                    }
                },
                "Flags_B": {
                    "dataType": "uint32",
                    "attributes": {
                        "DESCRIPTION": "Flags_B passed through from L1b and accumulated for quad points",
                        "UNITS": "-"
                    }
                },
                "Flags_q": {
                    "dataType": "uint32",
                    "attributes": {
                        "DESCRIPTION": "Flags_q passed through from L1b and accumulated for quad points",
                        "UNITS": "-"
                    }
                }
            }
        }
    },
    {
        "name": "SW_TECxTMS_2F",
        "description": "Swarm ionospheric total electron content",
        "resourceUrl": "https://earth.esa.int/eogateway/missions/swarm/product-data-handbook/level-2-product-definitions#TECxTMS_2F",
        "dataTerms": "This dataset is provided by the European Space Agency and it is subject to terms condition described in https://vires.services/data_terms.",
        "_order": 26,
        "fileType": "CDF-generic",
        "defaultDataset": "TEC_TMS",
        "datasets": {
            "TEC_TMS": {
                "Timestamp": {
                    "primaryTimestamp": true,
                    "dataType": "timestamp",
                    "dataSubtype": "CDF_EPOCH",
                    "attributes": {
                        "DESCRIPTION": "Time stamp in UTC",
                        "UNITS": "ms"
                    }
                },
                "Latitude": {
                    "dataType": "float64",
                    "attributes": {
                        "DESCRIPTION": "Geographic latitude",
                        "UNITS": "deg"
                    }
                },
                "Longitude": {
                    "dataType": "float64",
                    "attributes": {
                        "DESCRIPTION": "Geographic longitude",
                        "UNITS": "deg"
                    }
                },
                "Radius": {
                    "dataType": "float64",
                    "attributes": {
                        "DESCRIPTION": "Geographic radius",
                        "UNITS": "km"
                    }
                },
                "GPS_Position": {
                    "dataType": "float64",
                    "dimension": [
                        3
                    ],
                    "attributes": {
                        "DESCRIPTION": "X-,Y-,Z-coordinates (WGS84) of the GPS satellite",
                        "UNITS": "km"
                    }
                },
                "LEO_Position": {
                    "dataType": "float64",
                    "dimension": [
                        3
                    ],
                    "attributes": {
                        "DESCRIPTION": "X-,Y-,Z-coordinates (WGS84) of the LEO satellite",
                        "UNITS": "m"
                    }
                },
                "PRN": {
                    "dataType": "uint16",
                    "attributes": {
                        "DESCRIPTION": "GPS satellite PRN",
                        "UNITS": "-"
                    }
                },
                "L1": {
                    "dataType": "float64",
                    "attributes": {
                        "DESCRIPTION": "GPS L1 carrier phase observation",
                        "UNITS": "m"
                    }
                },
                "L2": {
                    "dataType": "float64",
                    "attributes": {
                        "DESCRIPTION": "GPS L2 carrier phase observation",
                        "UNITS": "m"
                    }
                },
                "P1": {
                    "dataType": "float64",
                    "attributes": {
                        "DESCRIPTION": "GPS P1 code phase observation",
                        "UNITS": "m"
                    }
                },
                "P2": {
                    "dataType": "float64",
                    "attributes": {
                        "DESCRIPTION": "GPS P2 code phase observation",
                        "UNITS": "m"
                    }
                },
                "S1": {
                    "dataType": "float64",
                    "attributes": {
                        "DESCRIPTION": "GPS signal-to-noise ratio or raw signal strength on L1",
                        "UNITS": "-"
                    }
                },
                "S2": {
                    "dataType": "float64",
                    "attributes": {
                        "DESCRIPTION": "GPS signal-to-noise ratio or raw signal strength on L2",
                        "UNITS": "-"
                    }
                },
                "Absolute_STEC": {
                    "dataType": "float64",
                    "attributes": {
                        "DESCRIPTION": "Absolute slant TEC",
                        "UNITS": "TECU"
                    }
                },
                "Absolute_VTEC": {
                    "dataType": "float64",
                    "attributes": {
                        "DESCRIPTION": "Absolute vertical TEC",
                        "UNITS": "TECU"
                    }
                },
                "Elevation_Angle": {
                    "dataType": "float64",
                    "attributes": {
                        "DESCRIPTION": "Elevation Angle",
                        "UNITS": "deg"
                    }
                },
                "Relative_STEC": {
                    "dataType": "float64",
                    "attributes": {
                        "DESCRIPTION": "Relative slant TEC",
                        "UNITS": "TECU"
                    }
                },
                "Relative_STEC_RMS": {
                    "dataType": "float64",
                    "attributes": {
                        "DESCRIPTION": "Root mean square error of relative slant TEC",
                        "UNITS": "TECU"
                    }
                },
                "DCB": {
                    "dataType": "float64",
                    "attributes": {
                        "DESCRIPTION": "GPS receiver differential code bias",
                        "UNITS": "TECU"
                    }
                },
                "DCB_Error": {
                    "dataType": "float64",
                    "attributes": {
                        "DESCRIPTION": "Error of the GPS receiver differential code bias",
                        "UNITS": "TECU"
                    }
                }
            }
        }
    },
    {
        "name": "SW_IPDxIRR_2F",
        "description": "Swarm characteristics of the plasma density and plasma irregularities",
        "resourceUrl": "https://earth.esa.int/eogateway/missions/swarm/product-data-handbook/level-2-product-definitions#IPDxIRR_2F",
        "citation": "https://agupubs.onlinelibrary.wiley.com/doi/abs/10.1029/2018JA026063",
        "dataTerms": "This dataset is provided by the European Space Agency and it is subject to terms condition described in https://vires.services/data_terms.",
        "_order": 30,
        "fileType": "CDF-generic",
        "defaultDataset": "IPD_IRR",
        "datasets": {
            "IPD_IRR": {
                "Timestamp": {
                    "primaryTimestamp": true,
                    "dataType": "timestamp",
                    "dataSubtype": "CDF_EPOCH",
                    "attributes": {
                        "DESCRIPTION": "CDF_EPOCH of the measurement.",
                        "UNITS": "-"
                    }
                },
                "Latitude": {
                    "dataType": "float64",
                    "attributes": {
                        "DESCRIPTION": "Position in ITRF - Latitude.",
                        "UNITS": "deg"
                    }
                },
                "Longitude": {
                    "dataType": "float64",
                    "attributes": {
                        "DESCRIPTION": "Position in ITRF - Longitude.",
                        "UNITS": "deg"
                    }
                },
                "Radius": {
                    "dataType": "float64",
                    "attributes": {
                        "DESCRIPTION": "Position in ITRF - Radius.",
                        "UNITS": "m"
                    }
                },
                "Ne": {
                    "dataType": "float64",
                    "attributes": {
                        "DESCRIPTION": "Plasma density, directly copied from the Langmuir probe files.",
                        "UNITS": "cm^-3"
                    }
                },
                "Background_Ne": {
                    "dataType": "float64",
                    "attributes": {
                        "DESCRIPTION": "Background density, as calculated from Ne using a percentile filter of 551 datapoints (2 Hz raw data) and 35 as the percentile.",
                        "UNITS": "cm^-3"
                    }
                },
                "Foreground_Ne": {
                    "dataType": "float64",
                    "attributes": {
                        "DESCRIPTION": "Foreground density, as calculated from ndens using a percentile filter of 7 datapoints (2 Hz raw data) and 50 as the percentile.",
                        "UNITS": "cm^-3"
                    }
                },
                "Te": {
                    "dataType": "float64",
                    "attributes": {
                        "DESCRIPTION": "Electron temperature, directly copied from the Langmuir probe files.",
                        "UNITS": "K"
                    }
                },
                "PCP_flag": {
                    "dataType": "int32",
                    "attributes": {
                        "DESCRIPTION": "The polar cap patch flag:  0 if the plasma density measurement occurred OUTSIDE a polar cap patch. 1 if the plasma density measurement occurred at one of the edges of a polar cap patch (no plasma velocity measurements are available). 2 if the plasma density measurement occurred at the LEADING edge of a polar cap patch. 3 if the plasma density measurement occurred at the TRAILING edge of a polar cap patch. 4 if the plasma density measurement occurred INSIDE a polar cap patch proper. When no ion drift data is available, the leading and trailing edges cannot be distinguished. In this case the polar cap patch flag is set to 4 throughout the patch proper and to 1 throughout both edges.",
                        "UNITS": "-"
                    }
                },
                "Grad_Ne_at_100km": {
                    "dataType": "float64",
                    "attributes": {
                        "DESCRIPTION": "The electron density gradient in a running window calculated via linear regression over 27 data points for the 2 Hz electron density data.",
                        "UNITS": "cm^-3/m"
                    }
                },
                "Grad_Ne_at_50km": {
                    "dataType": "float64",
                    "attributes": {
                        "DESCRIPTION": "The electron density gradient in a running window calculated via linear regression over 13 data points for the 2 Hz electron density data.",
                        "UNITS": "cm^-3/m"
                    }
                },
                "Grad_Ne_at_20km": {
                    "dataType": "float64",
                    "attributes": {
                        "DESCRIPTION": "The electron density gradient in a running window calculated via linear regression over 5 data points for the 2 Hz electron density data.",
                        "UNITS": "cm^-3/m"
                    }
                },
                "Grad_Ne_at_PCP_edge": {
                    "dataType": "float64",
                    "attributes": {
                        "DESCRIPTION": "The linear electron density gradient calculated over the edges of a patch. This variable is non-zero only at the edges of polar cap patches.",
                        "UNITS": "cm^-3/m"
                    }
                },
                "ROD": {
                    "dataType": "float64",
                    "attributes": {
                        "DESCRIPTION": "Rate Of change of Density",
                        "UNITS": "cm^-3/s"
                    }
                },
                "RODI10s": {
                    "dataType": "float64",
                    "attributes": {
                        "DESCRIPTION": "Rate Of change of Density Index (RODI) is the standard deviation of ROD over 10 seconds.",
                        "UNITS": "cm^-3/s"
                    }
                },
                "RODI20s": {
                    "dataType": "float64",
                    "attributes": {
                        "DESCRIPTION": "Rate Of change of Density Index (RODI) is the standard deviation of ROD over 20 seconds.",
                        "UNITS": "cm^-3/s"
                    }
                },
                "delta_Ne10s": {
                    "dataType": "float64",
                    "attributes": {
                        "DESCRIPTION": "Derived by subtracting Ne by its median filtered value in 10 seconds. As a result, delta_Ne10s indicates the electron density fluctuations smaller than 75 km.",
                        "UNITS": "cm^-3"
                    }
                },
                "delta_Ne20s": {
                    "dataType": "float64",
                    "attributes": {
                        "DESCRIPTION": "Derived by subtracting Ne by its median filtered value in 20 seconds. As a result, delta_Ne20s indicates the electron density fluctuations smaller than 150 km.",
                        "UNITS": "cm^-3"
                    }
                },
                "delta_Ne40s": {
                    "dataType": "float64",
                    "attributes": {
                        "DESCRIPTION": "Derived by subtracting Ne by its median filtered value in 40 seconds. As a result, delta_Ne40s indicates the electron density fluctuations smaller than 300 km.",
                        "UNITS": "cm^-3"
                    }
                },
                "Num_GPS_satellites": {
                    "dataType": "int32",
                    "attributes": {
                        "DESCRIPTION": "Total number of tracked GPS satellites above 20 degrees.",
                        "UNITS": "-"
                    }
                },
                "mVTEC": {
                    "dataType": "float64",
                    "attributes": {
                        "DESCRIPTION": "Median of VTEC from all available GPS satellites above 30 degrees.",
                        "UNITS": "TECU"
                    }
                },
                "mROT": {
                    "dataType": "float64",
                    "attributes": {
                        "DESCRIPTION": "Median of Rate Of change of TEC (ROT) from all available GPS satellites above 30 degrees.",
                        "UNITS": "TECU/s"
                    }
                },
                "mROTI10s": {
                    "dataType": "float64",
                    "attributes": {
                        "DESCRIPTION": "Median of Rate Of change of TEC Index (ROTI) from all available GPS satellites above 30 degrees. The ROTI of each satellite is the standard deviation of ROT over 10 seconds.",
                        "UNITS": "TECU/s"
                    }
                },
                "mROTI20s": {
                    "dataType": "float64",
                    "attributes": {
                        "DESCRIPTION": "Median of Rate Of change of TEC Index (ROTI) from all available GPS satellites above 30 degrees. The ROTI of each satellite is the standard deviation of ROT over 20 seconds.",
                        "UNITS": "TECU/s"
                    }
                },
                "IBI_flag": {
                    "dataType": "int32",
                    "attributes": {
                        "DESCRIPTION": "Plasma Bubble Index, copied from the level-2 Ionospheric Bubble Index product, IBIxTMS_2F. ",
                        "UNITS": "-"
                    }
                },
                "Ionosphere_region_flag": {
                    "dataType": "int32",
                    "attributes": {
                        "DESCRIPTION": "0: equator, 1: mid-latitudes; 2: auroral oval; 3: polar cap.",
                        "UNITS": "-"
                    }
                },
                "IPIR_index": {
                    "dataType": "int32",
                    "attributes": {
                        "DESCRIPTION": "The numeric index for plasma fluctuations and irregularities: 0-3 low, 4-5 medium, and > 6 high level of ionosphericplasma irregularities.",
                        "UNITS": "-"
                    }
                },
                "Ne_quality_flag": {
                    "dataType": "int32",
                    "attributes": {
                        "DESCRIPTION": "Quality flag for the Ne data and the derived data from Ne, e.g., background density, foreground density etc.",
                        "UNITS": "-"
                    }
                },
                "TEC_STD": {
                    "dataType": "float64",
                    "attributes": {
                        "DESCRIPTION": "STD of VTEC from all GPS satellites.",
                        "UNITS": "TECU"
                    }
                }
            }
        }
    },
    {
        "name": "SW_AUX_IMF_2_",
        "fileType": "CDF-generic",
        "defaultDataset": "AUX_IMF",
        "datasets": {
            "AUX_IMF": {
                "Timestamp": {
                    "primaryTimestamp": true,
                    "source": "Epoch",
                    "dataType": "timestamp",
                    "dataSubtype": "CDF_EPOCH",
                    "attributes": {
                        "DESCRIPTION": "Epoch time",
                        "UNITS": "-"
                    }
                },
                "IMF_BY_GSM": {
                    "source": "BY_GSM",
                    "dataType": "float64",
                    "attributes": {
                        "DESCRIPTION": "1AU IP By (nT), GSM",
                        "UNITS": "nT"
                    }
                },
                "IMF_BZ_GSM": {
                    "source": "BZ_GSM",
                    "dataType": "float64",
                    "attributes": {
                        "DESCRIPTION": "1AU IP Bz (nT), GSM",
                        "UNITS": "nT"
                    }
                },
                "IMF_V": {
                    "source": "V",
                    "dataType": "float64",
                    "attributes": {
                        "DESCRIPTION": "1AU IP plasma flow speed (km/s)",
                        "UNITS": "km/s"
                    }
                },
                "F10_INDEX": {
                    "dataType": "float64",
                    "attributes": {
                        "DESCRIPTION": "F10.7 - Daily 10.7 cm solar radio flux, units: 10**(-22) Joules/second/square-meter/Hertz, from NGDC (1963/001-2016/366)",
                        "UNITS": "10-22.J.s-1.m-2.Hz-1"
                    }
                }
            }
        }
    },
    {
        "name": "SW_AEJxLPL_2F",
        "description": "Swarm ionospheric sheet current densities determined by the Line Current (LC) method",
        "resourceUrl": "https://earth.esa.int/eogateway/documents/20142/37627/Swarm-AEBS-product-definition.pdf",
        "dataTerms": "This dataset is provided by the European Space Agency and it is subject to terms condition described in https://vires.services/data_terms.",
        "_order": 40,
        "fileType": "CDF-generic",
        "defaultDataset": "AEJ_LPL",
        "datasets": {
            "AEJ_LPL": {
                "Timestamp": {
                    "primaryTimestamp": true,
                    "source": "t",
                    "dataType": "timestamp",
                    "dataSubtype": "CDF_EPOCH",
                    "attributes": {
                        "DESCRIPTION": "Time of observation, UTC",
                        "UNITS": "-"
                    }
                },
                "Latitude": {
                    "dataType": "float64",
                    "attributes": {
                        "DESCRIPTION": "Position in ITRF - Geocentric latitude",
                        "UNITS": "deg"
                    }
                },
                "Longitude": {
                    "dataType": "float64",
                    "attributes": {
                        "DESCRIPTION": "Position in ITRF - Geocentric longitude",
                        "UNITS": "deg"
                    }
                },
                "Latitude_QD": {
                    "dataType": "float64",
                    "attributes": {
                        "DESCRIPTION": "Quasi-dipole latitude",
                        "UNITS": "deg"
                    }
                },
                "Longitude_QD": {
                    "dataType": "float64",
                    "attributes": {
                        "DESCRIPTION": "Quasi-dipole longitude",
                        "UNITS": "deg"
                    }
                },
                "MLT_QD": {
                    "source": "MLT",
                    "dataType": "float64",
                    "attributes": {
                        "DESCRIPTION": "Magnetic local time (QD)",
                        "UNITS": "hour"
                    }
                },
                "J_NE": {
                    "source": "J",
                    "dataType": "float64",
                    "dimension": [2],
                    "attributes": {
                        "DESCRIPTION": "North and East component of horizontal sheet current density vector in geocentric frame",
                        "UNITS": "A/km"
                    }
                },
                "J_QD": {
                    "dataType": "float64",
                    "attributes": {
                        "DESCRIPTION": "East component of horizontal sheet current density in QD frame",
                        "UNITS": "A/km"
                    }
                }
            },
            "Quality": {
                "Timestamp": {
                    "primaryTimestamp": true,
                    "source": "t_qual",
                    "dataType": "timestamp",
                    "dataSubtype": "CDF_EPOCH",
                    "attributes": {
                        "DESCRIPTION": "Time instants of quality information (RMS_misfit and Confidence), UTC",
                        "UNITS": "-"
                    }
                },
                "RMS_misfit": {
                    "dataType": "float64",
                    "attributes": {
                        "DESCRIPTION": "Root Mean Square error misfit between observations and model values for the oval crossings",
                        "UNITS": "nT"
                    }
                },
                "Confidence": {
                    "dataType": "float64",
                    "attributes": {
                        "DESCRIPTION": "Goodness of fit computed as 1 - (residual rms / signal rms) for the oval crossings",
                        "UNITS": "-"
                    }
                }
            }
        }
    },
    {
        "name": "SW_AEJxPBL_2F",
        "description": "Swarm ionospheric auroral electrojet peaks and boundaries determined by the Line Current (LC) method",
        "resourceUrl": "https://earth.esa.int/eogateway/documents/20142/37627/Swarm-AEBS-product-definition.pdf",
        "dataTerms": "This dataset is provided by the European Space Agency and it is subject to terms condition described in https://vires.services/data_terms.",
        "_order": 41,
        "fileType": "CDF-generic",
        "defaultDataset": "AEJ_PBL",
        "datasets": {
            "AEJ_PBL": {
                "Timestamp": {
                    "primaryTimestamp": true,
                    "dataType": "timestamp",
                    "dataSubtype": "CDF_EPOCH",
                    "attributes": {
                        "DESCRIPTION": "Time of observation, UTC",
                        "UNITS": "-"
                    }
                },
                "Latitude": {
                    "dataType": "float64",
                    "attributes": {
                        "DESCRIPTION": "Geocentric latitude in ITRF",
                        "UNITS": "deg"
                    }
                },
                "Longitude": {
                    "dataType": "float64",
                    "attributes": {
                        "DESCRIPTION": "Geocentric longitude in ITRF",
                        "UNITS": "deg"
                    }
                },
                "Latitude_QD": {
                    "dataType": "float64",
                    "attributes": {
                        "DESCRIPTION": "Quasi-dipole latitude",
                        "UNITS": "deg"
                    }
                },
                "Longitude_QD": {
                    "dataType": "float64",
                    "attributes": {
                        "DESCRIPTION": "Quasi-dipole longitude",
                        "UNITS": "deg"
                    }
                },
                "MLT_QD": {
                    "source": "MLT",
                    "dataType": "float64",
                    "attributes": {
                        "DESCRIPTION": "Magnetic local time (QD)",
                        "UNITS": "hour"
                    }
                },
                "Flags": {
                    "dataType": "uint16",
                    "attributes": {
                        "DESCRIPTION": "Quality indicator",
                        "UNITS": "-"
                    }
                },
                "PointType": {
                    "dataType": "uint8",
                    "attributes": {
                        "DESCRIPTION": "Point Type",
                        "UNITS": "-"
                    }
                },
                "J_QD": {
                    "dataType": "float64",
                    "attributes": {
                        "DESCRIPTION": "Peak eastward sheet current intensity in QD frame",
                        "UNITS": "A/km"
                    }
                }
            }
        }
    },
    {
        "name": "SW_AEJxLPS_2F",
        "description": "Swarm ionospheric sheet current densities determined by the Spherical Elementary Current Systems (SECS) method",
        "resourceUrl": "https://earth.esa.int/eogateway/documents/20142/37627/Swarm-AEBS-product-definition.pdf",
        "dataTerms": "This dataset is provided by the European Space Agency and it is subject to terms condition described in https://vires.services/data_terms.",
        "_order": 42,
        "fileType": "CDF-generic",
        "defaultDataset": "AEJ_LPS",
        "datasets": {
            "AEJ_LPS": {
                "Timestamp": {
                    "primaryTimestamp": true,
                    "source": "t",
                    "dataType": "timestamp",
                    "dataSubtype": "CDF_EPOCH",
                    "attributes": {
                        "DESCRIPTION": "Time of observation, UTC",
                        "UNITS": "-"
                    }
                },
                "Latitude": {
                    "dataType": "float64",
                    "attributes": {
                        "DESCRIPTION": "Position in ITRF - Geocentric latitude",
                        "UNITS": "deg"
                    }
                },
                "Longitude": {
                    "dataType": "float64",
                    "attributes": {
                        "DESCRIPTION": "Position in ITRF - Geocentric longitude",
                        "UNITS": "deg"
                    }
                },
                "Latitude_QD": {
                    "dataType": "float64",
                    "attributes": {
                        "DESCRIPTION": "Quasi-dipole latitude",
                        "UNITS": "deg"
                    }
                },
                "Longitude_QD": {
                    "dataType": "float64",
                    "attributes": {
                        "DESCRIPTION": "Quasi-dipole longitude",
                        "UNITS": "deg"
                    }
                },
                "MLT_QD": {
                    "source": "MLT",
                    "dataType": "float64",
                    "attributes": {
                        "DESCRIPTION": "Magnetic local time (QD)",
                        "UNITS": "hour"
                    }
                },
                "J_CF_NE": {
                    "source": "J_CF",
                    "dataType": "float64",
                    "dimension": [2],
                    "attributes": {
                        "DESCRIPTION": "North and East component of the curl-free horizontal sheet current density vector in geocentric frame",
                        "UNITS": "A/km"
                    }
                },
                "J_DF_NE": {
                    "source": "J_DF",
                    "dataType": "float64",
                    "dimension": [2],
                    "attributes": {
                        "DESCRIPTION": "North and East component of the divergence-free horizontal sheet current density vector in geocentric frame",
                        "UNITS": "A/km"
                    }
                },
                "J_CF_SemiQD": {
                    "dataType": "float64",
                    "attributes": {
                        "DESCRIPTION": "North component of the curl-free horizontal sheet current density in SemiQD frame",
                        "UNITS": "A/km"
                    }
                },
                "J_DF_SemiQD": {
                    "dataType": "float64",
                    "attributes": {
                        "DESCRIPTION": "East component of the divergence-free horizontal sheet current density in SemiQD frame",
                        "UNITS": "A/km"
                    }
                },
                "J_R": {
                    "source": "J_r",
                    "dataType": "float64",
                    "attributes": {
                        "DESCRIPTION": "Radial ionospheric current density at 110 km altitude in SemiQD frame",
                        "UNITS": "A/km^2"
                    }
                }
            },
            "Quality": {
                "Timestamp": {
                    "primaryTimestamp": true,
                    "source": "t_qual",
                    "dataType": "timestamp",
                    "dataSubtype": "CDF_EPOCH",
                    "attributes": {
                        "DESCRIPTION": "Time instants of quality information (RMS_misfit and Confidence), UTC",
                        "UNITS": "-"
                    }
                },
                "RMS_misfit": {
                    "dataType": "float64",
                    "attributes": {
                        "DESCRIPTION": "Root Mean Square error misfit between observations and model values for the oval crossing",
                        "UNITS": "nT"
                    }
                },
                "Confidence": {
                    "dataType": "float64",
                    "attributes": {
                        "DESCRIPTION": "Goodness of fit computed as 1 - (residual rms / signal rms) for the oval crossing",
                        "UNITS": "-"
                    }
                }
            }
        }
    },
    {
        "name": "SW_AEJxPBS_2F",
        "description": "Swarm ionospheric auroral electrojet peaks and boundaries determined by the Spherical Elementary Current Systems (SECS) method",
        "resourceUrl": "https://earth.esa.int/eogateway/documents/20142/37627/Swarm-AEBS-product-definition.pdf",
        "dataTerms": "This dataset is provided by the European Space Agency and it is subject to terms condition described in https://vires.services/data_terms.",
        "_order": 43,
        "fileType": "CDF-generic",
        "defaultDataset": "AEJ_PBS",
        "datasets": {
            "AEJ_PBS": {
                "Timestamp": {
                    "primaryTimestamp": true,
                    "dataType": "timestamp",
                    "dataSubtype": "CDF_EPOCH",
                    "attributes": {
                        "DESCRIPTION": "Time of observation, UTC",
                        "UNITS": "-"
                    }
                },
                "Latitude": {
                    "dataType": "float64",
                    "attributes": {
                        "DESCRIPTION": "Geocentric latitude in ITRF",
                        "UNITS": "deg"
                    }
                },
                "Longitude": {
                    "dataType": "float64",
                    "attributes": {
                        "DESCRIPTION": "Geocentric longitude in ITRF",
                        "UNITS": "deg"
                    }
                },
                "Latitude_QD": {
                    "dataType": "float64",
                    "attributes": {
                        "DESCRIPTION": "Quasi-dipole latitude",
                        "UNITS": "deg"
                    }
                },
                "Longitude_QD": {
                    "dataType": "float64",
                    "attributes": {
                        "DESCRIPTION": "Quasi-dipole longitude",
                        "UNITS": "deg"
                    }
                },
                "MLT_QD": {
                    "source": "MLT",
                    "dataType": "float64",
                    "attributes": {
                        "DESCRIPTION": "Magnetic local time (QD)",
                        "UNITS": "hour"
                    }
                },
                "Flags": {
                    "dataType": "uint16",
                    "attributes": {
                        "DESCRIPTION": "Quality indicator",
                        "UNITS": "-"
                    }
                },
                "PointType": {
                    "dataType": "uint8",
                    "attributes": {
                        "DESCRIPTION": "Point Type",
                        "UNITS": "-"
                    }
                },
                "J_DF_SemiQD": {
                    "dataType": "float64",
                    "attributes": {
                        "DESCRIPTION": "Peak divergence-free sheet current density in SemiQD frame",
                        "UNITS": "A/km"
                    }
                }
            },
            "GroundMagneticDisturbance": {
                "Timestamp": {
                    "primaryTimestamp": true,
                    "source": "Timestamp_B",
                    "dataType": "timestamp",
                    "dataSubtype": "CDF_EPOCH",
                    "attributes": {
                        "DESCRIPTION": "Time of peaks in ground magnetic field disturbance",
                        "UNITS": "-"
                    }
                },
                "Latitude": {
                    "source": "Latitude_B",
                    "dataType": "float64",
                    "attributes": {
                        "DESCRIPTION": "Geodetic latitude of peaks in ground magnetic field disturbance",
                        "UNITS": "deg"
                    }
                },
                "Longitude": {
                    "source": "Longitude_B",
                    "dataType": "float64",
                    "attributes": {
                        "DESCRIPTION": "Geodetic longitude of peaks in ground magnetic field disturbance",
                        "UNITS": "deg"
                    }
                },
                "B_NE": {
                    "source": "B",
                    "dataType": "float64",
                    "dimension": [2],
                    "attributes": {
                        "DESCRIPTION": "Peak value of the ground magnetic field disturbance, geodetic NE frame",
                        "UNITS": "nT"
                    }
                }
            }
        }
    },
    {
        "name": "SW_AOBxFAC_2F",
        "description": "Swarm aurora oval boundaries determined from the Field Aligned Current (FAC) data",
        "resourceUrl": "https://earth.esa.int/eogateway/documents/20142/37627/Swarm-AEBS-product-definition.pdf",
        "dataTerms": "This dataset is provided by the European Space Agency and it is subject to terms condition described in https://vires.services/data_terms.",
        "_order": 44,
        "fileType": "CDF-generic",
        "defaultDataset": "AOB_FAC",
        "datasets": {
            "AOB_FAC": {
                "Timestamp": {
                    "primaryTimestamp": true,
                    "source": "t",
                    "dataType": "timestamp",
                    "dataSubtype": "CDF_EPOCH",
                    "attributes": {
                        "DESCRIPTION": "Time of observation, UTC",
                        "UNITS": "-"
                    }
                },
                "Latitude": {
                    "dataType": "float64",
                    "attributes": {
                        "DESCRIPTION": "Position in ITRF - Geocentric latitude",
                        "UNITS": "deg"
                    }
                },
                "Longitude": {
                    "dataType": "float64",
                    "attributes": {
                        "DESCRIPTION": "Position in ITRF - Geocentric longitude",
                        "UNITS": "deg"
                    }
                },
                "Radius": {
                    "dataType": "float64",
                    "attributes": {
                        "DESCRIPTION": "Position in ITRF - Geocentric radius (from the Earth center)",
                        "UNITS": "m"
                    }
                },
                "Latitude_QD": {
                    "dataType": "float64",
                    "attributes": {
                        "DESCRIPTION": "Quasi-dipole latitude",
                        "UNITS": "deg"
                    }
                },
                "Longitude_QD": {
                    "dataType": "float64",
                    "attributes": {
                        "DESCRIPTION": "Quasi-dipole longitude",
                        "UNITS": "deg"
                    }
                },
                "MLT_QD": {
                    "source": "MLT",
                    "dataType": "float64",
                    "attributes": {
                        "DESCRIPTION": "Magnetic Local Time (QD)",
                        "UNITS": "hour"
                    }
                },
                "Boundary_Flag": {
                    "dataType": "uint8",
                    "attributes": {
                        "DESCRIPTION": "Indicator for equatorward (=1) or poleward (=2) boundary",
                        "UNITS": "-"
                    }
                },
                "Quality": {
                    "dataType": "float64",
                    "dimension": [2],
                    "attributes": {
                        "DESCRIPTION": "Quality indicator of equatorward/poleward boundary (Pa, Sigma)",
                        "UNITS": "-"
                    }
                },
                "Pair_Indicator": {
                    "dataType": "int8",
                    "attributes": {
                        "DESCRIPTION": "Indicator of equatorward/poleward boundary of auroral oval. If the auroral oval boundaries are detectable as one pair, the pair indicator represents the record of previous (-1) or next (1) equatorward/poleward boundary within one pair; otherwise, the pair indicator is set to 0",
                        "UNITS": "-"
                    }
                }
            }
        }
    },
    {
        "name": "SW_MITx_LP_2F",
        "description": "Swarm mid-latitude ionospheric trough boundaries and minima from from Langmuir Probe (LP) data",
        "resourceUrl": "https://earth.esa.int/eogateway/documents/20142/37627/Swarm-PRISM-Product-Definition.pdf",
        "dataTerms": "This dataset is provided by the European Space Agency and it is subject to terms condition described in https://vires.services/data_terms.",
        "_order": 45,
        "fileType": "CDF-generic",
        "defaultDataset": "MIT_minimum",
        "datasets": {
            "MIT_minimum": {
                "Timestamp": {
                    "primaryTimestamp": true,
                    "dataType": "timestamp",
                    "dataSubtype": "CDF_EPOCH",
                    "attributes": {
                        "DESCRIPTION": "Time of observation, UTC",
                        "UNITS": "-"
                    }
                },
                "Counter": {
                    "dataType": "uint32",
                    "dimension": [2],
                    "attributes": {
                        "DESCRIPTION": "Swarm orbit counter and quarter orbit (four per Swarm orbit) counter",
                        "UNITS": "-"
                    }
                },
                "Latitude": {
                    "dataType": "float64",
                    "attributes": {
                        "DESCRIPTION": "Geocentric latitude in ITRF",
                        "UNITS": "deg"
                    }
                },
                "Longitude": {
                    "dataType": "float64",
                    "attributes": {
                        "DESCRIPTION": "Geocentric longitude in ITRF",
                        "UNITS": "deg"
                    }
                },
                "Radius": {
                    "dataType": "float64",
                    "attributes": {
                        "DESCRIPTION": "Geocentric radius in ITRF",
                        "UNITS": "deg"
                    }
                },
                "Latitude_QD": {
                    "dataType": "float64",
                    "attributes": {
                        "DESCRIPTION": "Quasi-dipole latitude",
                        "UNITS": "deg"
                    }
                },
                "Longitude_QD": {
                    "dataType": "float64",
                    "attributes": {
                        "DESCRIPTION": "Quasi-dipole longitude",
                        "UNITS": "deg"
                    }
                },
                "MLT_QD": {
                    "source": "MLT",
                    "dataType": "float64",
                    "attributes": {
                        "DESCRIPTION": "Magnetic local time (QD)",
                        "UNITS": "hour"
                    }
                },
                "L_value": {
                    "dataType": "float64",
                    "attributes": {
                        "DESCRIPTION": "L-value",
                        "UNITS": "-"
                    }
                },
                "SZA": {
                    "dataType": "float64",
                    "attributes": {
                        "DESCRIPTION": "Solar zenith angle",
                        "UNITS": "deg"
                    }
                },
                "Ne": {
                    "dataType": "float64",
                    "attributes": {
                        "DESCRIPTION": "LP electron density",
                        "UNITS": "cm^-3"
                    }
                },
                "Te": {
                    "dataType": "float64",
                    "attributes": {
                        "DESCRIPTION": "LP electron temperature",
                        "UNITS": "K"
                    }
                },
                "Depth": {
                    "dataType": "float64",
                    "attributes": {
                        "DESCRIPTION": "Depth of the MIT",
                        "UNITS": "cm^-3"
                    }
                },
                "DR": {
                    "dataType": "float64",
                    "attributes": {
                        "DESCRIPTION": "Relative change in density within the MIT",
                        "UNITS": "%"
                    }
                },
                "Width": {
                    "dataType": "float64",
                    "attributes": {
                        "DESCRIPTION": "Width of the MIT calculated from QD latitudes",
                        "UNITS": "deg"
                    }
                },
                "dL": {
                    "dataType": "float64",
                    "attributes": {
                        "DESCRIPTION": "Width of the MIT calculated from L-values",
                        "UNITS": "-"
                    }
                },
                "PW_Gradient": {
                    "dataType": "float64",
                    "attributes": {
                        "DESCRIPTION": "Change in log electron density at the poleward wall of the MIT divided by QD latitude difference",
                        "UNITS": "log(cm^-3)/deg"
                    }
                },
                "EW_Gradient": {
                    "dataType": "float64",
                    "attributes": {
                        "DESCRIPTION": "Change in log electron density at the equatorward wall of the MIT divided by QD latitude difference",
                        "UNITS": "log(cm^-3)/deg"
                    }
                },
                "Quality": {
                    "dataType": "int8",
                    "dimension": [8],
                    "attributes": {
                        "DESCRIPTION": "Characterizes the detection quality of the MIT as a whole",
                        "UNITS": "-"
                    }
                }
            },
            "ID": {
                "Timestamp": {
                    "primaryTimestamp": true,
                    "source": "Timestamp_ID",
                    "dataType": "timestamp",
                    "dataSubtype": "CDF_EPOCH",
                    "attributes": {
                        "DESCRIPTION": "Time of observation, UTC",
                        "UNITS": "-"
                    }
                },
                "Counter": {
                    "source": "Counter_ID",
                    "dataType": "uint32",
                    "dimension": [2],
                    "attributes": {
                        "DESCRIPTION": "Swarm orbit counter and quarter orbit (four per Swarm orbit) counter",
                        "UNITS": "-"
                    }
                },
                "Latitude": {
                    "source": "Latitude_ID",
                    "dataType": "float64",
                    "attributes": {
                        "DESCRIPTION": "Geocentric latitude in ITRF",
                        "UNITS": "deg"
                    }
                },
                "Longitude": {
                    "source": "Longitude_ID",
                    "dataType": "float64",
                    "attributes": {
                        "DESCRIPTION": "Geocentric longitude in ITRF",
                        "UNITS": "deg"
                    }
                },
                "Radius": {
                    "source": "Radius_ID",
                    "dataType": "float64",
                    "attributes": {
                        "DESCRIPTION": "Geocentric radius in ITRF",
                        "UNITS": "deg"
                    }
                },
                "Latitude_QD": {
                    "source": "Latitude_QD_ID",
                    "dataType": "float64",
                    "attributes": {
                        "DESCRIPTION": "Quasi-dipole latitude",
                        "UNITS": "deg"
                    }
                },
                "Longitude_QD": {
                    "source": "Longitude_QD_ID",
                    "dataType": "float64",
                    "attributes": {
                        "DESCRIPTION": "Quasi-dipole longitude",
                        "UNITS": "deg"
                    }
                },
                "MLT_QD": {
                    "source": "MLT_ID",
                    "dataType": "float64",
                    "attributes": {
                        "DESCRIPTION": "Magnetic local time (QD)",
                        "UNITS": "hour"
                    }
                },
                "L_value": {
                    "source": "L_value_ID",
                    "dataType": "float64",
                    "attributes": {
                        "DESCRIPTION": "L-value",
                        "UNITS": "-"
                    }
                },
                "SZA": {
                    "source": "SZA_ID",
                    "dataType": "float64",
                    "attributes": {
                        "DESCRIPTION": "Solar zenith angle",
                        "UNITS": "deg"
                    }
                },
                "Ne": {
                    "source": "Ne_ID",
                    "dataType": "float64",
                    "attributes": {
                        "DESCRIPTION": "LP electron density",
                        "UNITS": "cm^-3"
                    }
                },
                "Te": {
                    "source": "Te_ID",
                    "dataType": "float64",
                    "attributes": {
                        "DESCRIPTION": "LP electron temperature",
                        "UNITS": "K"
                    }
                },
                "Position_Quality": {
                    "source": "Position_Quality_ID",
                    "dataType": "int8",
                    "attributes": {
                        "DESCRIPTION": "Indicator characterizing the detection quality of the position",
                        "UNITS": "-"
                    }
                },
                "PointType": {
                    "source": "PointType_ID",
                    "dataType": "uint8",
                    "attributes": {
                        "DESCRIPTION": "Point Type",
                        "UNITS": "-"
                    }
                }
            }
        }
    },
    {
        "name": "SW_MITxTEC_2F",
        "description": "Swarm mid-latitude ionospheric trough boundaries and minima from from Total Electron Content (TEC) data",
        "resourceUrl": "https://earth.esa.int/eogateway/documents/20142/37627/Swarm-PRISM-Product-Definition.pdf",
        "dataTerms": "This dataset is provided by the European Space Agency and it is subject to terms condition described in https://vires.services/data_terms.",
        "_order": 46,
        "fileType": "CDF-generic",
        "defaultDataset": "MIT_minimum",
        "datasets": {
            "MIT_minimum": {
                "Timestamp": {
                    "primaryTimestamp": true,
                    "dataType": "timestamp",
                    "dataSubtype": "CDF_EPOCH",
                    "attributes": {
                        "DESCRIPTION": "Time of observation, UTC",
                        "UNITS": "-"
                    }
                },
                "Counter": {
                    "dataType": "uint32",
                    "dimension": [2],
                    "attributes": {
                        "DESCRIPTION": "Swarm orbit counter and quarter orbit (four per Swarm orbit) counter",
                        "UNITS": "-"
                    }
                },
                "Latitude": {
                    "dataType": "float64",
                    "attributes": {
                        "DESCRIPTION": "Geocentric latitude in ITRF",
                        "UNITS": "deg"
                    }
                },
                "Longitude": {
                    "dataType": "float64",
                    "attributes": {
                        "DESCRIPTION": "Geocentric longitude in ITRF",
                        "UNITS": "deg"
                    }
                },
                "Radius": {
                    "dataType": "float64",
                    "attributes": {
                        "DESCRIPTION": "Geocentric radius in ITRF",
                        "UNITS": "deg"
                    }
                },
                "Latitude_QD": {
                    "dataType": "float64",
                    "attributes": {
                        "DESCRIPTION": "Quasi-dipole latitude",
                        "UNITS": "deg"
                    }
                },
                "Longitude_QD": {
                    "dataType": "float64",
                    "attributes": {
                        "DESCRIPTION": "Quasi-dipole longitude",
                        "UNITS": "deg"
                    }
                },
                "MLT_QD": {
                    "source": "MLT",
                    "dataType": "float64",
                    "attributes": {
                        "DESCRIPTION": "Magnetic local time (QD)",
                        "UNITS": "hour"
                    }
                },
                "L_value": {
                    "dataType": "float64",
                    "attributes": {
                        "DESCRIPTION": "L-value",
                        "UNITS": "-"
                    }
                },
                "SZA": {
                    "dataType": "float64",
                    "attributes": {
                        "DESCRIPTION": "Solar zenith angle",
                        "UNITS": "deg"
                    }
                },
                "TEC": {
                    "dataType": "float64",
                    "attributes": {
                        "DESCRIPTION": "Total electron content",
                        "UNITS": "TECU"
                    }
                },
                "Depth": {
                    "dataType": "float64",
                    "attributes": {
                        "DESCRIPTION": "Depth of the MIT",
                        "UNITS": "cm^-3"
                    }
                },
                "DR": {
                    "dataType": "float64",
                    "attributes": {
                        "DESCRIPTION": "Relative change in density within the MIT",
                        "UNITS": "%"
                    }
                },
                "Width": {
                    "dataType": "float64",
                    "attributes": {
                        "DESCRIPTION": "Width of the MIT calculated from QD latitudes",
                        "UNITS": "deg"
                    }
                },
                "dL": {
                    "dataType": "float64",
                    "attributes": {
                        "DESCRIPTION": "Width of the MIT calculated from L-values",
                        "UNITS": "-"
                    }
                },
                "PW_Gradient": {
                    "dataType": "float64",
                    "attributes": {
                        "DESCRIPTION": "Change in TEC at the poleward wall of the MIT divided by QD latitude difference",
                        "UNITS": "TECU/deg"
                    }
                },
                "EW_Gradient": {
                    "dataType": "float64",
                    "attributes": {
                        "DESCRIPTION": "Change in TEC at the equatorward wall of the MIT divided by QD latitude difference",
                        "UNITS": "TECU/deg"
                    }
                },
                "Quality": {
                    "dataType": "int8",
                    "dimension": [8],
                    "attributes": {
                        "DESCRIPTION": "Characterizes the detection quality of the MIT as a whole",
                        "UNITS": "-"
                    }
                }
            },
            "ID": {
                "Timestamp": {
                    "primaryTimestamp": true,
                    "source": "Timestamp_ID",
                    "dataType": "timestamp",
                    "dataSubtype": "CDF_EPOCH",
                    "attributes": {
                        "DESCRIPTION": "Time of observation, UTC",
                        "UNITS": "-"
                    }
                },
                "Counter": {
                    "source": "Counter_ID",
                    "dataType": "uint32",
                    "dimension": [2],
                    "attributes": {
                        "DESCRIPTION": "Swarm orbit counter and quarter orbit (four per Swarm orbit) counter",
                        "UNITS": "-"
                    }
                },
                "Latitude": {
                    "source": "Latitude_ID",
                    "dataType": "float64",
                    "attributes": {
                        "DESCRIPTION": "Geocentric latitude in ITRF",
                        "UNITS": "deg"
                    }
                },
                "Longitude": {
                    "source": "Longitude_ID",
                    "dataType": "float64",
                    "attributes": {
                        "DESCRIPTION": "Geocentric longitude in ITRF",
                        "UNITS": "deg"
                    }
                },
                "Radius": {
                    "source": "Radius_ID",
                    "dataType": "float64",
                    "attributes": {
                        "DESCRIPTION": "Geocentric radius in ITRF",
                        "UNITS": "deg"
                    }
                },
                "Latitude_QD": {
                    "source": "Latitude_QD_ID",
                    "dataType": "float64",
                    "attributes": {
                        "DESCRIPTION": "Quasi-dipole latitude",
                        "UNITS": "deg"
                    }
                },
                "Longitude_QD": {
                    "source": "Longitude_QD_ID",
                    "dataType": "float64",
                    "attributes": {
                        "DESCRIPTION": "Quasi-dipole longitude",
                        "UNITS": "deg"
                    }
                },
                "MLT_QD": {
                    "source": "MLT_ID",
                    "dataType": "float64",
                    "attributes": {
                        "DESCRIPTION": "Magnetic local time (QD)",
                        "UNITS": "hour"
                    }
                },
                "L_value": {
                    "source": "L_value_ID",
                    "dataType": "float64",
                    "attributes": {
                        "DESCRIPTION": "L-value",
                        "UNITS": "-"
                    }
                },
                "SZA": {
                    "source": "SZA_ID",
                    "dataType": "float64",
                    "attributes": {
                        "DESCRIPTION": "Solar zenith angle",
                        "UNITS": "deg"
                    }
                },
                "TEC": {
                    "source": "TEC_ID",
                    "dataType": "float64",
                    "attributes": {
                        "DESCRIPTION": "Total electron content",
                        "UNITS": "TECU"
                    }
                },
                "Position_Quality": {
                    "source": "Position_Quality_ID",
                    "dataType": "int8",
                    "attributes": {
                        "DESCRIPTION": "Indicator characterizing the detection quality of the position",
                        "UNITS": "-"
                    }
                },
                "PointType": {
                    "source": "PointType_ID",
                    "dataType": "uint8",
                    "attributes": {
                        "DESCRIPTION": "Point Type",
                        "UNITS": "-"
                    }
                }
            }
        }
    },
    {
        "name": "SW_PPIxFAC_2F",
        "description": "Swarm equatorward boundary of Small-Scale Field Aligned Currents (SSFAC) and the associated midnight Plasma-Pause (PP) index",
        "resourceUrl": "https://earth.esa.int/eogateway/documents/20142/37627/Swarm-PRISM-Product-Definition.pdf",
        "dataTerms": "This dataset is provided by the European Space Agency and it is subject to terms condition described in https://vires.services/data_terms.",
        "_order": 47,
        "fileType": "CDF-generic",
        "defaultDataset": "SSFAC_boundary",
        "datasets": {
            "SSFAC_boundary": {
                "Timestamp": {
                    "primaryTimestamp": true,
                    "dataType": "timestamp",
                    "dataSubtype": "CDF_EPOCH",
                    "attributes": {
                        "DESCRIPTION": "Time of observation, UTC",
                        "UNITS": "-"
                    }
                },
                "Counter": {
                    "dataType": "uint32",
                    "dimension": [2],
                    "attributes": {
                        "DESCRIPTION": "Swarm orbit counter and quarter orbit (four per Swarm orbit) counter",
                        "UNITS": "-"
                    }
                },
                "Latitude": {
                    "dataType": "float64",
                    "attributes": {
                        "DESCRIPTION": "Geocentric latitude in ITRF",
                        "UNITS": "deg"
                    }
                },
                "Longitude": {
                    "dataType": "float64",
                    "attributes": {
                        "DESCRIPTION": "Geocentric longitude in ITRF",
                        "UNITS": "deg"
                    }
                },
                "Radius": {
                    "dataType": "float64",
                    "attributes": {
                        "DESCRIPTION": "Geocentric radius in ITRF",
                        "UNITS": "deg"
                    }
                },
                "Latitude_QD": {
                    "dataType": "float64",
                    "attributes": {
                        "DESCRIPTION": "Quasi-dipole latitude",
                        "UNITS": "deg"
                    }
                },
                "Longitude_QD": {
                    "dataType": "float64",
                    "attributes": {
                        "DESCRIPTION": "Quasi-dipole longitude",
                        "UNITS": "deg"
                    }
                },
                "MLT_QD": {
                    "source": "MLT",
                    "dataType": "float64",
                    "attributes": {
                        "DESCRIPTION": "Magnetic local time (QD)",
                        "UNITS": "hour"
                    }
                },
                "L_value": {
                    "dataType": "float64",
                    "attributes": {
                        "DESCRIPTION": "L-value",
                        "UNITS": "-"
                    }
                },
                "SZA": {
                    "dataType": "float64",
                    "attributes": {
                        "DESCRIPTION": "Solar zenith angle",
                        "UNITS": "deg"
                    }
                },
                "dL": {
                    "dataType": "float64",
                    "attributes": {
                        "DESCRIPTION": "Width of the MIT calculated from L-values",
                        "UNITS": "-"
                    }
                },
                "Sigma": {
                    "dataType": "float64",
                    "attributes": {
                        "DESCRIPTION": "Standard deviation of the linear fit of S at the boundary [RD-2]",
                        "UNITS": "TECU"
                    }
                },
                "PPI": {
                    "dataType": "float64",
                    "attributes": {
                        "DESCRIPTION": "Midnight Plasmapause index",
                        "UNITS": "R_E"
                    }
                },
                "Quality": {
                    "dataType": "int8",
                    "dimension": [7],
                    "attributes": {
                        "DESCRIPTION": "Characterizes the detection quality of the MIT as a whole",
                        "UNITS": "-"
                    }
                }
            },
            "ID": {
                "Timestamp": {
                    "primaryTimestamp": true,
                    "source": "Timestamp_ID",
                    "dataType": "timestamp",
                    "dataSubtype": "CDF_EPOCH",
                    "attributes": {
                        "DESCRIPTION": "Time of observation, UTC",
                        "UNITS": "-"
                    }
                },
                "Counter": {
                    "source": "Counter_ID",
                    "dataType": "uint32",
                    "dimension": [2],
                    "attributes": {
                        "DESCRIPTION": "Swarm orbit counter and quarter orbit (four per Swarm orbit) counter",
                        "UNITS": "-"
                    }
                },
                "Latitude": {
                    "source": "Latitude_ID",
                    "dataType": "float64",
                    "attributes": {
                        "DESCRIPTION": "Geocentric latitude in ITRF",
                        "UNITS": "deg"
                    }
                },
                "Longitude": {
                    "source": "Longitude_ID",
                    "dataType": "float64",
                    "attributes": {
                        "DESCRIPTION": "Geocentric longitude in ITRF",
                        "UNITS": "deg"
                    }
                },
                "Radius": {
                    "source": "Radius_ID",
                    "dataType": "float64",
                    "attributes": {
                        "DESCRIPTION": "Geocentric radius in ITRF",
                        "UNITS": "deg"
                    }
                },
                "Latitude_QD": {
                    "source": "Latitude_QD_ID",
                    "dataType": "float64",
                    "attributes": {
                        "DESCRIPTION": "Quasi-dipole latitude",
                        "UNITS": "deg"
                    }
                },
                "Longitude_QD": {
                    "source": "Longitude_QD_ID",
                    "dataType": "float64",
                    "attributes": {
                        "DESCRIPTION": "Quasi-dipole longitude",
                        "UNITS": "deg"
                    }
                },
                "MLT_QD": {
                    "source": "MLT_ID",
                    "dataType": "float64",
                    "attributes": {
                        "DESCRIPTION": "Magnetic local time (QD)",
                        "UNITS": "hour"
                    }
                },
                "L_value": {
                    "source": "L_value_ID",
                    "dataType": "float64",
                    "attributes": {
                        "DESCRIPTION": "L-value",
                        "UNITS": "-"
                    }
                },
                "SZA": {
                    "source": "SZA_ID",
                    "dataType": "float64",
                    "attributes": {
                        "DESCRIPTION": "Solar zenith angle",
                        "UNITS": "deg"
                    }
                },
                "Position_Quality": {
                    "source": "Position_Quality_ID",
                    "dataType": "int8",
                    "attributes": {
                        "DESCRIPTION": "Indicator characterizing the detection quality of the position",
                        "UNITS": "-"
                    }
                },
                "PointType": {
                    "source": "PointType_ID",
                    "dataType": "uint8",
                    "attributes": {
                        "DESCRIPTION": "Point Type",
                        "UNITS": "-"
                    }
                }
            }
        }
    },
    {
        "name": "OMNI_HR_1min",
        "fileType": "CDF-generic",
        "defaultDataset": "OMNI_HR_1min",
        "datasets": {
            "OMNI_HR_1min": {
                "Timestamp": {
                    "primaryTimestamp": true,
                    "source": "Epoch",
                    "dataType": "timestamp",
                    "dataSubtype": "CDF_EPOCH",
                    "attributes": {
                        "DESCRIPTION": "Epoch time",
                        "UNITS": "-"
                    }
                },
                "IMF_BY_GSM": {
                    "source": "BY_GSM",
                    "dataType": "float64",
                    "attributes": {
                        "DESCRIPTION": "1AU IP By (nT), GSM",
                        "UNITS": "nT"
                    }
                },
                "IMF_BZ_GSM": {
                    "source": "BZ_GSM",
                    "dataType": "float64",
                    "attributes": {
                        "DESCRIPTION": "1AU IP Bz (nT), GSM",
                        "UNITS": "nT"
                    }
                },
                "IMF_Vx": {
                    "source": "Vx",
                    "dataType": "float64",
                    "attributes": {
                        "DESCRIPTION": "Vx Velocity, GSE",
                        "UNITS": "km/s"
                    }
                },
                "IMF_Vy": {
                    "source": "Vy",
                    "dataType": "float64",
                    "attributes": {
                        "DESCRIPTION": "Vy Velocity, GSE",
                        "UNITS": "km/s"
                    }
                },
                "IMF_Vz": {
                    "source": "Vz",
                    "dataType": "float64",
                    "attributes": {
                        "DESCRIPTION": "Vz Velocity, GSE",
                        "UNITS": "km/s"
                    }
                },
                "IMF_V": {
                    "source": "flow_speed",
                    "dataType": "float64",
                    "attributes": {
                        "DESCRIPTION": "flow speed, GSE",
                        "UNITS": "km/s"
                    }
                }
            }
        }
    },
    {
        "name": "SW_AUX_OBSx2_",
        "fileType": "CDF-OBS",
        "defaultDataset": "__all__",
        "strictDatasetCheck": false,
        "unsortedDatasets": ["__all__"],
        "datasets": {
            "__all__": {
                "Timestamp": {
                    "primaryTimestamp": true,
                    "dataType": "timestamp",
                    "dataSubtype": "CDF_EPOCH",
                    "attributes": {
                        "DESCRIPTION": "Time stamp",
                        "UNITS": "-"
                    }
                },
                "IAGA_code": {
                    "dataType": "char3",
                    "attributes": {
                        "DESCRIPTION": "IAGA three letter observatory identification code",
                        "UNITS": "-"
                    }
                },
                "Latitude": {
                    "dataType": "float64",
                    "attributes": {
                        "DESCRIPTION": "Position in ITRF - Latitude",
                        "UNITS": "deg"
                    }
                },
                "Longitude": {
                    "dataType": "float64",
                    "attributes": {
                        "DESCRIPTION": "Position in ITRF - Longitude",
                        "UNITS": "deg"
                    }
                },
                "Radius": {
                    "dataType": "float64",
                    "attributes": {
                        "DESCRIPTION": "Position in ITRF - Radius",
                        "UNITS": "m"
                    }
                },
                "B_NEC": {
                    "dataType": "float64",
                    "dimension": [3],
                    "attributes": {
                        "DESCRIPTION": "Magnetic field vector, NEC frame",
                        "UNITS": "nT"
                    }
                },
                "Quality": {
                    "dataType": "char1",
                    "attributes": {
                        "DESCRIPTION": "Data quality: D for definitive and Q for quasi-definitive",
                        "UNITS": "-"
                    }
                }
            }
        }
    },
    {
        "name": "SW_AUX_OBSH2_",
        "fileType": "CDF-OBS",
        "defaultDataset": "__all__",
        "strictDatasetCheck": false,
        "unsortedDatasets": ["__all__"],
        "datasets": {
            "__all__": {
                "Timestamp": {
                    "primaryTimestamp": true,
                    "dataType": "timestamp",
                    "dataSubtype": "CDF_EPOCH",
                    "attributes": {
                        "DESCRIPTION": "Time stamp",
                        "UNITS": "-"
                    }
                },
                "IAGA_code": {
                    "dataType": "char3",
                    "attributes": {
                        "DESCRIPTION": "IAGA three letter observatory identification code",
                        "UNITS": "-"
                    }
                },
                "ObsIndex": {
                    "dataType": "uint8",
                    "attributes": {
                        "DESCRIPTION": "Digit from the 4-character observatory code.",
                        "UNITS": "-"
                    }
                },
                "Latitude": {
                    "dataType": "float64",
                    "attributes": {
                        "DESCRIPTION": "Position in ITRF - Latitude",
                        "UNITS": "deg"
                    }
                },
                "Longitude": {
                    "dataType": "float64",
                    "attributes": {
                        "DESCRIPTION": "Position in ITRF - Longitude",
                        "UNITS": "deg"
                    }
                },
                "Radius": {
                    "dataType": "float64",
                    "attributes": {
                        "DESCRIPTION": "Position in ITRF - Radius",
                        "UNITS": "m"
                    }
                },
                "B_NEC": {
                    "dataType": "float64",
                    "dimension": [3],
                    "attributes": {
                        "DESCRIPTION": "Magnetic field vector, NEC frame",
                        "UNITS": "nT"
                    }
                },
                "Quality": {
                    "dataType": "char1",
                    "attributes": {
                        "DESCRIPTION": "Data quality: D for definitive and Q for quasi-definitive",
                        "UNITS": "-"
                    }
                }
            }
        }
    },
    {
        "name": "SW_VOBS_xM_2_",
        "fileType": "CDF-VOBS",
        "defaultDataset": "__all__",
        "strictDatasetCheck": false,
        "unsortedDatasets": ["__all__", "SecularVariation"],
        "datasets": {
            "__all__": {
                "Timestamp": {
                    "primaryTimestamp": true,
                    "dataType": "timestamp",
                    "dataSubtype": "CDF_EPOCH",
                    "attributes": {
                        "DESCRIPTION": "Time of observation",
                        "UNITS": "-"
                    }
                },
                "SiteCode": {
                    "dataType": "char7",
                    "attributes": {
                        "DESCRIPTION": "Seven letter virtual observatory identification code",
                        "UNITS": "-"
                    }
                },
                "Latitude": {
                    "dataType": "float64",
                    "attributes": {
                        "DESCRIPTION": "Geocetric latitude",
                        "UNITS": "deg"
                    }
                },
                "Longitude": {
                    "dataType": "float64",
                    "attributes": {
                        "DESCRIPTION": "Geocetric longitude",
                        "UNITS": "deg"
                    }
                },
                "Radius": {
                    "dataType": "float64",
                    "attributes": {
                        "DESCRIPTION": "Radius",
                        "UNITS": "m"
                    }
                },
                "B_CF": {
                    "dataType": "float64",
                    "dimension": [3],
                    "attributes": {
                        "DESCRIPTION": "Core magnetic field vector, NEC frame spherical coordinates",
                        "UNITS": "nT"
                    }
                },
                "B_OB": {
                    "dataType": "float64",
                    "dimension": [3],
                    "attributes": {
                        "DESCRIPTION": "Observed magnetic field vector, NEC frame spherical coordinates",
                        "UNITS": "nT"
                    }
                },
                "sigma_CF": {
                    "dataType": "float64",
                    "dimension": [3],
                    "attributes": {
                        "DESCRIPTION": "Core field estimated error",
                        "UNITS": "nT"
                    }
                },
                "sigma_OB": {
                    "dataType": "float64",
                    "dimension": [3],
                    "attributes": {
                        "DESCRIPTION": "Observed field estimated error",
                        "UNITS": "nT"
                    }
                }
            },
            "SecularVariation": {
                "Timestamp": {
                    "primaryTimestamp": true,
                    "source": "Timestamp_SV",
                    "dataType": "timestamp",
                    "dataSubtype": "CDF_EPOCH",
                    "attributes": {
                        "DESCRIPTION": "Time of observation",
                        "UNITS": "-"
                    }
                },
                "SiteCode": {
                    "source": "SiteCode_SV",
                    "dataType": "char7",
                    "attributes": {
                        "DESCRIPTION": "Seven letter virtual observatory identification code",
                        "UNITS": "-"
                    }
                },
                "Latitude": {
                    "source": "Latitude_SV",
                    "dataType": "float64",
                    "attributes": {
                        "DESCRIPTION": "Geocetric latitude",
                        "UNITS": "deg"
                    }
                },
                "Longitude": {
                    "source": "Longitude_SV",
                    "dataType": "float64",
                    "attributes": {
                        "DESCRIPTION": "Geocetric longitude",
                        "UNITS": "deg"
                    }
                },
                "Radius": {
                    "source": "Radius_SV",
                    "dataType": "float64",
                    "attributes": {
                        "DESCRIPTION": "Radius",
                        "UNITS": "m"
                    }
                },
                "B_SV": {
                    "dataType": "float64",
                    "dimension": [3],
                    "attributes": {
                        "DESCRIPTION": "Secular variation field vector, NEC frame spherical coordinates",
                        "UNITS": "nT/yr"
                    }
                },
                "sigma_SV": {
                    "dataType": "float64",
                    "dimension": [3],
                    "attributes": {
                        "DESCRIPTION": "Secular variation field estimated error",
                        "UNITS": "nT/yr"
                    }
                }
            }
        }
    },
    {
        "name": "GRACE_x_MAG",
        "description": "GRACE platform magnetometer measurements",
        "resourceUrl": "https://doi.org/10.1186/s40623-021-01373-9",
        "dataTerms": "This dataset is provided by the European Space Agency and it is subject to terms condition described in https://vires.services/data_terms.",
        "fileType": "CDF-generic",
        "defaultDataset": "MDR_MAG",
        "hapiOptions": {
            "MDR_MAG": {
                "magneticModels": [
                    {
                        "name": "Model",
                        "description": "CHAOS magnetic model",
                        "expression": "'CHAOS-Core'+'CHAOS-Static'+'CHAOS-MMA-Primary'+'CHAOS-MMA-Secondary'"
                    }
                ],
                "magneticModelResiduals": ["F", "B_NEC"]
            }
        },
        "_order": 15,
        "datasets": {
            "MDR_MAG": {
                "Timestamp": {
                    "primaryTimestamp": true,
                    "dataType": "timestamp",
                    "dataSubtype": "CDF_EPOCH",
                    "attributes": {
                        "DESCRIPTION": "Time stamp",
                        "UNITS": "-"
                    }
                },
                "Latitude": {
                    "dataType": "float64",
                    "attributes": {
                        "DESCRIPTION": "Position in ITRF - Latitude",
                        "UNITS": "deg"
                    }
                },
                "Longitude": {
                    "dataType": "float64",
                    "attributes": {
                        "DESCRIPTION": "Position in ITRF - Longitude",
                        "UNITS": "deg"
                    }
                },
                "Radius": {
                    "dataType": "float64",
                    "attributes": {
                        "DESCRIPTION": "Position in ITRF - Radius",
                        "UNITS": "m"
                    }
                },
                "B_FGM": {
                    "dataType": "float64",
                    "dimension": [3],
                    "attributes": {
                        "DESCRIPTION": "calibrated magnetic vector from FGM, in instrument frame",
                        "UNITS": "nT"
                    }
                },
                "B_NEC_raw": {
                    "dataType": "float64",
                    "dimension": [3],
                    "attributes": {
                        "DESCRIPTION": "calibrated and aligned magnetic vector in NEC (North, East, Center) frame",
                        "UNITS": "nT"
                    }
                },
                "B_NEC": {
                    "dataType": "float64",
                    "dimension": [3],
                    "attributes": {
                        "DESCRIPTION": "calibrated and aligned magnetic vector in NEC (North, East, Center) frame, 11 sample (i.e. 11 second) robust average",
                        "UNITS": "nT"
                    }
                },
                "F": {
                    "dataType": "float64",
                    "attributes": {
                        "DESCRIPTION": "magnetic field intensity determined from B_NEC",
                        "UNITS": "nT"
                    }
                },
                "q_NEC_CRF": {
                    "dataType": "float64",
                    "dimension": [4],
                    "attributes": {
                        "DESCRIPTION": "Quaternion, transformation: NEC <- CRF",
                        "UNITS": "-"
                    }
                },
                "q_error": {
                    "dataType": "float64",
                    "attributes": {
                        "DESCRIPTION": "experimental error indicator of attitude given in Quaternion q_NEC_CRF. Bad attitude if > approx 40",
                        "UNITS": "mdeg"
                    }
                }
            }
        }
    },
    {
        "name": "GFx_FGM_ACAL",
        "description": "GRACE-FO platform magnetometer measurements.",
        "resourceUrl": "https://doi.org/10.1186/s40623-021-01364-w",
        "citation": "https://doi.org/10.5880/GFZ.2.3.2021.002",
        "dataTerms": "This dataset is provided by the European Space Agency and it is subject to terms condition described in https://vires.services/data_terms.",
        "fileType": "CDF-generic",
        "defaultDataset": "MDR_FGM_ACAL",
        "hapiOptions": {
            "MDR_FGM_ACAL": {
                "magneticModels": [
                    {
                        "name": "Model",
                        "description": "CHAOS magnetic model",
                        "expression": "'CHAOS-Core'+'CHAOS-Static'+'CHAOS-MMA-Primary'+'CHAOS-MMA-Secondary'"
                    }
                ],
                "magneticModelResiduals": ["B_NEC"]
            }
        },
        "_order": 16,
        "datasets": {
            "MDR_FGM_ACAL": {
                "Timestamp": {
                    "primaryTimestamp": true,
                    "dataType": "timestamp",
                    "dataSubtype": "CDF_EPOCH",
                    "attributes": {
                        "DESCRIPTION": "Time stamp",
                        "UNITS": "-"
                    }
                },
                "Latitude": {
                    "dataType": "float64",
                    "attributes": {
                        "DESCRIPTION": "Position in ITRF - Latitude",
                        "UNITS": "deg"
                    }
                },
                "Longitude": {
                    "dataType": "float64",
                    "attributes": {
                        "DESCRIPTION": "Position in ITRF - Longitude",
                        "UNITS": "deg"
                    }
                },
                "Radius": {
                    "dataType": "float64",
                    "attributes": {
                        "DESCRIPTION": "Position in ITRF - Radius",
                        "UNITS": "m"
                    }
                },
                "B_FGM": {
                    "dataType": "float64",
                    "dimension": [3],
                    "attributes": {
                        "DESCRIPTION": "Fluxgate magnetometer, FGM, aligned, vector-vector calibrated and corrected for satellite disturbances, FGM frame",
                        "UNITS": "nT"
                    }
                },
                "B_NEC": {
                    "dataType": "float64",
                    "dimension": [3],
                    "attributes": {
                        "DESCRIPTION": "Fluxgate magnetometer, FGM, aligned, vector-vector calibrated and corrected for satellite disturbances, NEC frame",
                        "UNITS": "nT"
                    }
                },
                "q_NEC_FGM": {
                    "dataType": "float64",
                    "dimension": [4],
                    "attributes": {
                        "DESCRIPTION": "Quaternion, transformation: NEC ... FGM",
                        "UNITS": "-"
                    }
                },

                "dB_MTQ_FGM": {
                    "dataType": "float64",
                    "dimension": [3],
                    "attributes": {
                        "DESCRIPTION": "Disturbance field related to magnetorquer, FGM frame",
                        "UNITS": "nT"
                    }
                },
                "dB_XI_FGM": {
                    "dataType": "float64",
                    "dimension": [3],
                    "attributes": {
                        "DESCRIPTION": "Disturbance field related to 2nd order non-linearities, FGM frame",
                        "UNITS": "nT"
                    }
                },
                "dB_NY_FGM": {
                    "dataType": "float64",
                    "dimension": [3],
                    "attributes": {
                        "DESCRIPTION": "Disturbance field related to 3rd order non-linearities, FGM frame",
                        "UNITS": "nT"
                    }
                },
                "dB_BT_FGM": {
                    "dataType": "float64",
                    "dimension": [3],
                    "attributes": {
                        "DESCRIPTION": "Disturbance field related to temperature dependency of offsets, FGM frame",
                        "UNITS": "nT"
                    }
                },
                "dB_ST_FGM": {
                    "dataType": "float64",
                    "dimension": [3],
                    "attributes": {
                        "DESCRIPTION": "Disturbance field related to temperature dependency of scale factors, FGM frame",
                        "UNITS": "nT"
                    }
                },
                "dB_SA_FGM": {
                    "dataType": "float64",
                    "dimension": [3],
                    "attributes": {
                        "DESCRIPTION": "Disturbance field related to solar array currents, FGM frame",
                        "UNITS": "nT"
                    }
                },
                "dB_BAT_FGM": {
                    "dataType": "float64",
                    "dimension": [3],
                    "attributes": {
                        "DESCRIPTION": "Disturbance field related to battery currents, FGM frame",
                        "UNITS": "nT"
                    }
                },
                "B_FLAG": {
                    "dataType": "uint8",
                    "attributes": {
                        "DESCRIPTION": "Flags",
                        "UNITS": "-"
                    }
                }
            }
        }
    },
    {
        "name": "GFx_MAG_ACAL_ML",
        "description": "GRACE-FO platform magnetometer measurements (ML calibrated)",
        "resourceUrl": "https://doi.org/10.5880/GFZ.2.3.2023.001",
        "citation": "https://doi.org/10.5880/GFZ.2.3.2023.001",
        "dataTerms": "CC BY 4.0",
        "fileType": "CDF-generic",
        "defaultDataset": "MDR_MAG_ACAL_ML",
        "hapiOptions": {
            "MDR_MAG_ACAL_ML": {
                "magneticModels": [
                    {
                        "name": "Model",
                        "description": "CHAOS magnetic model",
                        "expression": "'CHAOS-Core'+'CHAOS-Static'+'CHAOS-MMA-Primary'+'CHAOS-MMA-Secondary'"
                    }
                ],
                "magneticModelResiduals": ["B_NEC"]
            }
        },
        "_order": 16,
        "datasets": {
            "MDR_MAG_ACAL_ML": {
                "Timestamp": {
                    "primaryTimestamp": true,
                    "dataType": "timestamp",
                    "dataSubtype": "CDF_EPOCH",
                    "attributes": {
                        "DESCRIPTION": "Time stamp",
                        "UNITS": "-"
                    }
                },
                "Latitude": {
                    "dataType": "float64",
                    "attributes": {
                        "DESCRIPTION": "Position in ITRF - Latitude",
                        "UNITS": "deg"
                    }
                },
                "Longitude": {
                    "dataType": "float64",
                    "attributes": {
                        "DESCRIPTION": "Position in ITRF - Longitude",
                        "UNITS": "deg"
                    }
                },
                "Radius": {
                    "dataType": "float64",
                    "attributes": {
                        "DESCRIPTION": "Position in ITRF - Radius",
                        "UNITS": "m"
                    }
                },
                "Latitude_QD": {
                    "source": "QDLatitude",
                    "dataType": "float64",
                    "attributes": {
                        "DESCRIPTION": "Quasi-dipole latitude",
                        "UNITS": "deg"
                    }
                },
                "Longitude_QD": {
                    "source": "QDLongitude",
                    "dataType": "float64",
                    "attributes": {
                        "DESCRIPTION": "Quasi-dipole longitude",
                        "UNITS": "deg"
                    }
                },
                "B_MAG": {
                    "dataType": "float64",
                    "dimension": [3],
                    "attributes": {
                        "DESCRIPTION": "Fluxgate magnetometer, FGM, aligned, vector-vector calibrated and corrected for satellite disturbances, FGM frame",
                        "UNITS": "nT"
                    }
                },
                "B_NEC": {
                    "dataType": "float64",
                    "dimension": [3],
                    "attributes": {
                        "DESCRIPTION": "Fluxgate magnetometer, FGM, aligned, vector-vector calibrated and corrected for satellite disturbances, NEC frame",
                        "UNITS": "nT"
                    }
                },
                "q_NEC_FGM": {
                    "dataType": "float64",
                    "dimension": [4],
                    "attributes": {
                        "DESCRIPTION": "Quaternion, transformation: NEC ... FGM",
                        "UNITS": "-"
                    }
                },
                "B_FLAG": {
                    "dataType": "uint8",
                    "attributes": {
                        "DESCRIPTION": "Flag for FGM (Bit field:0: MTQ1 positive saturated,1: MTQ1 negative saturated,2: MTQ2 positive saturated,3: MTQ2 negative saturated,4: MTQ3 positive saturated,5: MTQ3 negative saturated)",
                        "UNITS": "-"
                    }
                },
                "KP_DST_FLAG": {
                    "dataType": "uint32",
                    "attributes": {
                        "DESCRIPTION": "Flag for filtered values using KP and Dst indices (0: Geomagnetic quiet,1: Geomagnetic active: KP > 2 or |Dst| > 30)",
                        "UNITS": "-"
                    }
                }
            }
        }
    },
    {
        "name": "GO_MAG_ACAL",
        "description": "GOCE platform magnetometer measurements.",
        "resourceUrl": "https://doi.org/10.1186/s40623-022-01691-6",
        "citation": "https://doi.org/10.5880/GFZ.2.3.2022.001",
        "dataTerms": "The data is published under the Creative Commons Attribution 4.0 International (CC BY 4.0) licence.",
        "fileType": "CDF-generic",
        "defaultDataset": "MDR_MAG_ACAL",
        "hapiOptions": {
            "MDR_MAG_ACAL": {
                "magneticModels": [
                    {
                        "name": "Model",
                        "description": "CHAOS magnetic model",
                        "expression": "'CHAOS-Core'+'CHAOS-Static'+'CHAOS-MMA-Primary'+'CHAOS-MMA-Secondary'"
                    }
                ],
                "magneticModelResiduals": ["B_NEC"]
            }
        },
        "_order": 17,
        "datasets": {
            "MDR_MAG_ACAL": {
                "Timestamp": {
                    "primaryTimestamp": true,
                    "dataType": "timestamp",
                    "dataSubtype": "CDF_EPOCH",
                    "attributes": {
                        "DESCRIPTION": "Time stamp",
                        "UNITS": "-"
                    }
                },
                "Latitude": {
                    "dataType": "float64",
                    "attributes": {
                        "DESCRIPTION": "Position in ITRF - Latitude",
                        "UNITS": "deg"
                    }
                },
                "Longitude": {
                    "dataType": "float64",
                    "attributes": {
                        "DESCRIPTION": "Position in ITRF - Longitude",
                        "UNITS": "deg"
                    }
                },
                "Radius": {
                    "dataType": "float64",
                    "attributes": {
                        "DESCRIPTION": "Position in ITRF - Radius",
                        "UNITS": "m"
                    }
                },
                "B_MAG": {
                    "dataType": "float64",
                    "dimension": [3],
                    "attributes": {
                        "DESCRIPTION": "Fluxgate magnetometer, combined MAG, aligned, vector-vector calibrated and corrected for satellite disturbances, SC frame",
                        "UNITS": "nT"
                    }
                },
                "B_NEC": {
                    "dataType": "float64",
                    "dimension": [3],
                    "attributes": {
                        "DESCRIPTION": "Fluxgate magnetometer, combined MAG, aligned, vector-vector calibrated and corrected for satellite disturbances, NEC frame",
                        "UNITS": "nT"
                    }
                },
                "q_SC_NEC": {
                    "dataType": "float64",
                    "dimension": [4],
                    "attributes": {
                        "DESCRIPTION": "Quaternion, transformation: SC ... NEC",
                        "UNITS": "-"
                    }
                },
                "q_MAG_SC": {
                    "dataType": "float64",
                    "dimension": [4],
                    "attributes": {
                        "DESCRIPTION": "Quaternion, transformation: MAG ... SC",
                        "UNITS": "-"
                    }
                },
                "dB_MTQ_SC": {
                    "dataType": "float64",
                    "dimension": [3],
                    "attributes": {
                        "DESCRIPTION": "Disturbance field related to magnetorquer, SC frame",
                        "UNITS": "nT"
                    }
                },
                "dB_XI_SC": {
                    "dataType": "float64",
                    "dimension": [3],
                    "attributes": {
                        "DESCRIPTION": "Disturbance field related to 2nd order non-linearities, SC frame",
                        "UNITS": "nT"
                    }
                },
                "dB_NY_SC": {
                    "dataType": "float64",
                    "dimension": [3],
                    "attributes": {
                        "DESCRIPTION": "Disturbance field related to 3rd order non-linearities, SC frame",
                        "UNITS": "nT"
                    }
                },
                "dB_BT_SC": {
                    "dataType": "float64",
                    "dimension": [3],
                    "attributes": {
                        "DESCRIPTION": "Disturbance field related to temperature dependency of offsets, SC frame",
                        "UNITS": "nT"
                    }
                },
                "dB_ST_SC": {
                    "dataType": "float64",
                    "dimension": [3],
                    "attributes": {
                        "DESCRIPTION": "Disturbance field related to temperature dependency of scale factors, SC frame",
                        "UNITS": "nT"
                    }
                },
                "dB_SA_SC": {
                    "dataType": "float64",
                    "dimension": [3],
                    "attributes": {
                        "DESCRIPTION": "Disturbance field related to solar array currents, SC frame",
                        "UNITS": "nT"
                    }
                },
                "dB_BAT_SC": {
                    "dataType": "float64",
                    "dimension": [3],
                    "attributes": {
                        "DESCRIPTION": "Disturbance field related to battery currents, SC frame",
                        "UNITS": "nT"
                    }
                },
                "dB_HK_SC": {
                    "dataType": "float64",
                    "dimension": [3],
                    "attributes": {
                        "DESCRIPTION": "Disturbance field related to housekeeping data, SC frame",
                        "UNITS": "nT"
                    }
                },
                "dB_BLOCK_CORR": {
                    "dataType": "float64",
                    "dimension": [6],
                    "attributes": {
                        "DESCRIPTION": "Block correction for MAG2 and MAG3, MAG frame",
                        "UNITS": "nT"
                    }
                },
                "B_FLAG": {
                    "dataType": "uint32",
                    "attributes": {
                        "DESCRIPTION": "Flags",
                        "UNITS": "-"
                    }
                }
            }
        }
    },
    {
        "name": "GO_MAG_ACAL_ML",
        "description": "GOCE platform magnetometer measurements (ML calibrated).",
        "resourceUrl": "https://doi.org/10.1186/s40623-022-01695-2",
        "citation": "https://doi.org/10.5880/GFZ.2.3.2022.002",
        "dataTerms": "The data is published under the Creative Commons Attribution 4.0 International (CC BY 4.0) licence.",
        "fileType": "CDF-generic",
        "defaultDataset": "MDR_MAG_ACAL_ML",
        "hapiOptions": {
            "MDR_MAG_ACAL_ML": {
                "magneticModels": [
                    {
                        "name": "Model",
                        "description": "CHAOS magnetic model",
                        "expression": "'CHAOS-Core'+'CHAOS-Static'+'CHAOS-MMA-Primary'+'CHAOS-MMA-Secondary'"
                    }
                ],
                "magneticModelResiduals": ["B_NEC"]
            }
        },
        "_order": 18,
        "datasets": {
            "MDR_MAG_ACAL_ML": {
                "Timestamp": {
                    "primaryTimestamp": true,
                    "dataType": "timestamp",
                    "dataSubtype": "CDF_EPOCH",
                    "attributes": {
                        "DESCRIPTION": "Time stamp",
                        "UNITS": "-"
                    }
                },
                "Latitude": {
                    "dataType": "float64",
                    "attributes": {
                        "DESCRIPTION": "Position in ITRF - Latitude",
                        "UNITS": "deg"
                    }
                },
                "Longitude": {
                    "dataType": "float64",
                    "attributes": {
                        "DESCRIPTION": "Position in ITRF - Longitude",
                        "UNITS": "deg"
                    }
                },
                "Radius": {
                    "dataType": "float64",
                    "attributes": {
                        "DESCRIPTION": "Position in ITRF - Radius",
                        "UNITS": "m"
                    }
                },
                "Latitude_QD": {
                    "source": "QDLatitude",
                    "dataType": "float64",
                    "attributes": {
                        "DESCRIPTION": "Quasi-dipole latitude",
                        "UNITS": "deg"
                    }
                },
                "Longitude_QD": {
                    "source": "QDLongitude",
                    "dataType": "float64",
                    "attributes": {
                        "DESCRIPTION": "Quasi-dipole longitude",
                        "UNITS": "deg"
                    }
                },
                "B_MAG": {
                    "dataType": "float64",
                    "dimension": [3],
                    "attributes": {
                        "DESCRIPTION": "Fluxgate magnetometer, combined MAG, aligned, vector-vector calibrated and corrected for satellite disturbances, SC frame",
                        "UNITS": "nT"
                    }
                },
                "B_NEC": {
                    "dataType": "float64",
                    "dimension": [3],
                    "attributes": {
                        "DESCRIPTION": "Fluxgate magnetometer, combined MAG, aligned, vector-vector calibrated and corrected for satellite disturbances, NEC frame",
                        "UNITS": "nT"
                    }
                },
                "q_FGM_NEC": {
                    "dataType": "float64",
                    "dimension": [4],
                    "attributes": {
                        "DESCRIPTION": "Quaternion, transformation: combined FGM ... NEC",
                        "UNITS": "-"
                    }
                },
                "B_FLAG": {
                    "dataType": "uint32",
                    "attributes": {
                        "DESCRIPTION": "Flag for combined FGM (Bit field:0: Data correct,1: Outlier detected,2: FGM interpolation corrupted)",
                        "UNITS": "-"
                    }
                },
                "MAGNETIC_ACTIVITY_FLAG": {
                    "dataType": "uint32",
                    "attributes": {
                        "UNITS": "-",
                        "DESCRIPTION": "Flag for filtered values using Hp30 and Dst indices (0: Geomagnetic quiet,1: Geomagnetic active: Hp30 > 2 or |Dst| > 30)"
                    }
                },
                "NaN_FLAG": {
                    "dataType": "uint32",
                    "attributes": {
                        "DESCRIPTION": "Flag for filled NaN values with column mean value (0: Data complete,1: NaN values filled",
                        "UNITS": "-"
                    }
                }
            }
        }
    },
    {
<<<<<<< HEAD
        "name": "CH_ME_3_MAG",
        "description": "CHAMP vector (FGM) magnetic field measurements.",
        "resourceUrl": "https://dataservices.gfz-potsdam.de/panmetaworks/showshort.php?id=escidoc:4522907",
        "citation": "https://doi.org/10.5880/GFZ.2.3.2019.004",
        "dataTerms": "TBD",
=======
        "name": "CH_ME_MAG_LR_3",
        "description": "CHAMP vector (FGM) magnetic field measurements.",
        "resourceUrl": "https://dataservices.gfz-potsdam.de/panmetaworks/showshort.php?id=escidoc:4522907",
        "citation": "https://doi.org/10.5880/GFZ.2.3.2019.004",
        "dataTerms": "Creative Commons Attribution 4.0 International (CC BY 4.0)",
>>>>>>> b985697c
        "defaultDataset": "MDR_ME_3_MAG",
        "hapiOptions": {
            "MDR_ME_3_MAG": {
                "magneticModels": [
                    {
                        "name": "Model",
                        "description": "CHAOS magnetic model",
                        "expression": "'CHAOS-Core'+'CHAOS-Static'+'CHAOS-MMA-Primary'+'CHAOS-MMA-Secondary'"
                    }
                ],
                "magneticModelResiduals": ["F", "B_NEC"]
            }
        },
        "_order": 14,
        "datasets": {
            "MDR_ME_3_MAG": {
                "Timestamp": {
                    "primaryTimestamp": true,
                    "dataType": "timestamp",
                    "dataSubtype": "CDF_EPOCH",
                    "attributes": {
<<<<<<< HEAD
                        "DESCRIPTION": "time, UT (epoch)",
=======
                        "DESCRIPTION": "Timestamp",
>>>>>>> b985697c
                        "UNITS": "-"
                    }
                },
                "Latitude": {
                    "dataType": "float64",
                    "attributes": {
<<<<<<< HEAD
                        "DESCRIPTION": "geocentric latitude",
=======
                        "DESCRIPTION": "Position in ITRF - Latitude",
>>>>>>> b985697c
                        "UNITS": "deg"
                    }
                },
                "Longitude": {
                    "dataType": "float64",
                    "attributes": {
<<<<<<< HEAD
                        "DESCRIPTION": "geocentric longitude",
=======
                        "DESCRIPTION": "Position in ITRF - Longitude",
>>>>>>> b985697c
                        "UNITS": "deg"
                    }
                },
                "Radius": {
                    "dataType": "float64",
                    "attributes": {
<<<<<<< HEAD
                        "DESCRIPTION": "geocentric radius",
                        "UNITS": "m"
                    }
                },
                "B_FGM": {
                    "dataType": "float64",
                    "dimension": [3],
                    "attributes": {
                        "DESCRIPTION": "B-vector in FGM-1 sensor system",
                        "UNITS": "nT"
                    }
                },
                "F": {
                    "dataType": "float64",
                    "attributes": {
                        "DESCRIPTION": "scalar B-field in FGM-1 sensor system",
=======
                        "DESCRIPTION": "Position in ITRF - Radius",
                        "UNITS": "m"
                    }
                },
                "F": {
                    "dataType": "float64",
                    "attributes": {
                        "DESCRIPTION": "scalar B-field in FGM-1 sensor system",
                        "UNITS": "nT"
                    }
                },
                "B_VFM": {
                    "dataType": "float64",
                    "dimension": [3],
                    "attributes": {
                        "DESCRIPTION": "B-vector in FGM-1 sensor system",
>>>>>>> b985697c
                        "UNITS": "nT"
                    }
                },
                "B_NEC": {
                    "dataType": "float64",
                    "dimension": [3],
                    "attributes": {
                        "DESCRIPTION": "B-vector in NEC system",
                        "UNITS": "nT"
                    }
                },
<<<<<<< HEAD
                "q_ASC_CRF": {
                    "dataType": "float64",
                    "dimension": [4],
                    "attributes": {
                        "DESCRIPTION": "ASC quaternions for ICRF (International Celestial Reference System) -> CRF (Common Reference System) transformation",
                        "UNITS": "-"
                    }
                },
                "GEO_STAT": {
                    "dataType": "int32",
                    "dimension": [3],
                    "attributes": {
                        "DESCRIPTION": "status information for positions; column 1 - number of gaps in interpolation interval; column 2 - flag for PDO used instead of RSO; column 3 - number of basePoints used for interpolation",
                        "UNITS": "-"
                    }
                },
                "FGM_FLAGS": {
                    "dataType": "uint8",
                    "dimension": [2],
                    "attributes": {
                        "DESCRIPTION": "FGM quality information (flags),### bits of byte 1 (8 7 6 5 4 3 2 1): # 1 - adc (first sample anormal = 1, ok = 0); # 3,2 sample frequency (00 = sample freq is 50 Hz,  01 = sample freq is 10 Hz,  10 = sample freq is  1 Hz,  11 = sample freq is illegal); # 4 - torquer overlap (ok = 0, not ok = 1); # 5 - OnBoardDataUnit (OBDU) (standard = 0, redundant = 1); # 6 - bad average distribution (ok = 0, bad = 1); # 7 - ovm frequency correction (no = 0, yes = 1); # 8 - ovm hk overlapped (yes = 0, no = 1); ### bits of byte 2 (8 7 6 5 4 3 2 1): # 1 - L3 ovm interpolated (no = 0, yes = 1); # 2 - L3 fgm interpolated (no = 0, yes = 1); # 3 - L3 delta interpolated (no = 0, yes = 1); # 4 - L3 value corrected for OVM (ok = 0, no = 1); # 5 - empty; # 6 - FGM Burst mode (compression on = 1, off = 0); # 7 - L2 ovm GPS error corrected (no = 0, corrected = 1); # 8 - L2 fgm GPS error corrected (no = 0, corrected = 1);",
                        "UNITS": "-"
                    }
                },
                "ASC_MODE": {
=======
                "Flags_Position": {
                    "dataType": "int32",
                    "dimension": [3],
                    "attributes": {
                        "DESCRIPTION": "status informations for positions; column 1 - number of gaps in interpolation interval; column 2 - flag for PDO used instead of RSO; column 3 - number of basePoints used for interpolation",
                        "UNITS": "-"
                    }
                },
                "Flags_B": {
                    "dataType": "uint8",
                    "dimension": [2],
                    "attributes": {
                        "DESCRIPTION": "FGM Quality information; ### bits of byte 1 (8 7 6 5 4 3 2 1) ### 1 - adc (first sample anormal (1) or not (0)), ### 3,2 sample frequency, ### (00 - sample freq is  50 Hz, ### 01 - sample freq is  10 Hz, ### 10 - sample freq is   1 Hz, ### 11 - sample freq is  illegal), ### 4 - torquer overlap flag (ok (0), no torquer overlap (1)), ### 5 - redundant flag, ### 6 - bad average distribution (ok (0), bad (1)), ### 7 - ovm frequenzy correction flag (), ### 8 - ovm not hk overlaped flag (ok (0), no overlap (1)), ### bits of byte 2 (8 7 6 5 4 3 2 1) ### 1 - L3 ovm interpolated flag (no (0), interpolated (1)), ### 2 - L3 fgm interpolated flag (no (0), interpolated (1)), ### 3 - L3 delta interpolated flag (no (0), interpolated (1)), ### 4 - L3 value not corrected (ok (0), no correction (1)), ### 5 - empty, ### 6 - FGM Burst mode (compression on (1), off (0)), ### 7 - L2 ovm gps error corrected (no (0), corrected (1)), ### 8 - L2 fgm gps error corrected (no (0), corrected (1))",
                        "UNITS": "-"
                    }
                },
                "Flags_q": {
                    "dataType": "uint32",
                    "attributes": {
                        "DESCRIPTION": "star camera quality information 1st digit mode = 0: no data, ### 1st digit mode = 1: not available, ### 1st digit mode = 2: single data boom, chu2cr static, ### 1st digit mode = 3: not available, ### 1st digit mode = 4: not available, ### 1st digit mode = 5: not available, ### 1st digit mode = 6: single data boom + chu2cr dynamic, ### 1st digit mode = 7: dual data boom, ### 2nd digit filtered (0: no, 1: yes), ### 3rd digit chu2cr (0: static, 1: dynamic, 2: dual), ### 4th digit jump correction (0: no, 1: chu1/3, 2: chu2/4, 3: chu1/3 and chu2/4), ### 5th digit gaps interpolated (0: no, 1: chu1/3, 2: chu2/4, 3: chu1/3 and chu2/4)",
                        "UNITS": "-"
                    }
                },
                "Mode_q": {
>>>>>>> b985697c
                    "dataType": "uint8",
                    "attributes": {
                        "DESCRIPTION": "star camera mode (from left to right): 1st A1 Camera 1 Boom; 2nd A2 Camera 2 Boom; 3rd B1 Camera 1 Body; 4rd B2 Camera 2 Body",
                        "UNITS": "-"
                    }
                },
<<<<<<< HEAD
                "ASC_STAT": {
                    "dataType": "uint32",
                    "attributes": {
                        "DESCRIPTION": "star camera quality information, ### 1st digit is flagging ASC source: 0 = no data available,  2 = single data boom, chu2cr static, 6 = single data boom + chu2cr dynamic, 7 = dual data boom; ### 2nd digit is filtered flag: 0 = no, 1 = yes; ### 3rd digit is flagging chu2cr transformation mode: 0 = static, 1 = dynamic, 2 = dual; ### 4th digit is flagging jump correction: 0 = no, 1 = chu1/3, 2 = chu2/4, 3 = chu1/3 and chu2/4; ### 5th digit is flagging interpolated gaps: 0 = no interpolation 1 = chu1/3, 2 = chu2/4, 3 = chu1/3 and chu2/4;",
=======
                "q_ICRF_CRF": {
                    "dataType": "float64",
                    "dimension": [4],
                    "attributes": {
                        "DESCRIPTION": "ASC quaternions for ICRF -> CRF transformation",
>>>>>>> b985697c
                        "UNITS": "-"
                    }
                }
            }
        }
    },
    {
        "name": "CS_MAG",
        "description": "Cryosat-2 Platform magnetometer measurements",
        "resourceUrl": "https://doi.org/10.1186/s40623-020-01171-9",
        "dataTerms": "This dataset is provided by the European Space Agency and it is subject to terms condition described in https://vires.services/data_terms.",
        "fileType": "CDF-generic",
        "defaultDataset": "MDR_MAG",
        "hapiOptions": {
            "MDR_MAG": {
                "magneticModels": [
                    {
                        "name": "Model",
                        "description": "CHAOS magnetic model",
                        "expression": "'CHAOS-Core'+'CHAOS-Static'+'CHAOS-MMA-Primary'+'CHAOS-MMA-Secondary'"
                    }
                ],
                "magneticModelResiduals": ["F", "B_NEC", "B_NEC1", "B_NEC2", "B_NEC3"]
            }
        },
        "_order": 14,
        "datasets": {
            "MDR_MAG": {
                "Timestamp": {
                    "primaryTimestamp": true,
                    "dataType": "timestamp",
                    "dataSubtype": "CDF_EPOCH",
                    "attributes": {
                        "DESCRIPTION": "Time stamp",
                        "UNITS": "-"
                    }
                },
                "Latitude": {
                    "dataType": "float64",
                    "attributes": {
                        "DESCRIPTION": "Position in ITRF - Latitude",
                        "UNITS": "deg"
                    }
                },
                "Longitude": {
                    "dataType": "float64",
                    "attributes": {
                        "DESCRIPTION": "Position in ITRF - Longitude",
                        "UNITS": "deg"
                    }
                },
                "Radius": {
                    "dataType": "float64",
                    "attributes": {
                        "DESCRIPTION": "Position in ITRF - Radius",
                        "UNITS": "m"
                    }
                },
                "B_FGM1": {
                    "dataType": "float64",
                    "dimension": [3],
                    "attributes": {
                        "DESCRIPTION": "calibrated magnetic vector from FGM1, in instrument frame",
                        "UNITS": "nT"
                    }
                },
                "B_FGM2": {
                    "dataType": "float64",
                    "dimension": [3],
                    "attributes": {
                        "DESCRIPTION": "calibrated magnetic vector from FGM2, in instrument frame",
                        "UNITS": "nT"
                    }
                },
                "B_FGM3": {
                    "dataType": "float64",
                    "dimension": [3],
                    "attributes": {
                        "DESCRIPTION": "calibrated magnetic vector from FGM3, in instrument frame",
                        "UNITS": "nT"
                    }
                },
                "B_NEC1": {
                    "dataType": "float64",
                    "dimension": [3],
                    "attributes": {
                        "DESCRIPTION": "calibrated and aligned magnetic vector from FGM1, in NEC (North, East, Center) frame",
                        "UNITS": "nT"
                    }
                },
                "B_NEC2": {
                    "dataType": "float64",
                    "dimension": [3],
                    "attributes": {
                        "DESCRIPTION": "calibrated and aligned magnetic vector from FGM2, in NEC (North, East, Center) frame",
                        "UNITS": "nT"
                    }
                },
                "B_NEC3": {
                    "dataType": "float64",
                    "dimension": [3],
                    "attributes": {
                        "DESCRIPTION": "calibrated and aligned magnetic vector from FGM3, in NEC (North, East, Center) frame",
                        "UNITS": "nT"
                    }
                },
                "B_NEC": {
                    "dataType": "float64",
                    "dimension": [3],
                    "attributes": {
                        "DESCRIPTION": "calibrated and aligned magnetic vector in NEC (North, East, Center) frame, 5 sample (i.e. 20 second) robust average of all 3 FGM",
                        "UNITS": "nT"
                    }
                },
                "F": {
                    "dataType": "float64",
                    "attributes": {
                        "DESCRIPTION": "magnetic field intensity determined from B_NEC",
                        "UNITS": "nT"
                    }
                },
                "B_mod_NEC": {
                    "dataType": "float64",
                    "dimension": [3],
                    "attributes": {
                        "DESCRIPTION": "CHAOS-6 model field (core, crust + magnetosphere), in NEC (North, East, Center) frame",
                        "UNITS": "nT"
                    }
                },
                "q_NEC_CRF": {
                    "dataType": "float64",
                    "dimension": [4],
                    "attributes": {
                        "DESCRIPTION": "Quaternion, transformation: NEC <- CRF",
                        "UNITS": "-"
                    }
                },
                "q_error": {
                    "dataType": "float64",
                    "attributes": {
                        "DESCRIPTION": "experimental error indicator of attitude given in Quaternion q_NEC_CRF. Bad attitude if > approx 40",
                        "UNITS": "mdeg"
                    }
                }
            }
        }
     },
     {
        "name": "SW_DNSxPOD_2_",
        "description": "Swarm thermosphere density observations derived from precise orbit determination data only",
        "resourceUrl": "https://swarmhandbook.earth.esa.int/catalogue/SW_DNSxPOD_2_",
        "dataTerms": "This dataset is provided by the European Space Agency and it is subject to terms condition described in https://vires.services/data_terms.",
        "fileType": "CDF-generic",
        "defaultDataset": "__default__",
        "_order": 104,
        "datasets": {
            "__default__": {
                "Timestamp": {
                    "primaryTimestamp": true,
                    "source": "time",
                    "dataType": "timestamp",
                    "dataSubtype": "CDF_EPOCH",
                    "attributes": {
                        "DESCRIPTION": "Time of observation, UTC",
                        "UNITS": "-"
                    }
                },
                "Latitude_GD": {
                    "source": "latitude",
                    "dataType": "float64",
                    "attributes": {
                        "DESCRIPTION": "GRS80 geodetic latitude",
                        "UNITS": "deg"
                    }
                },
                "Longitude_GD": {
                    "source": "longitude",
                    "dataType": "float64",
                    "attributes": {
                        "DESCRIPTION": "GRS80 geodetic longitude",
                        "UNITS": "deg"
                    }
                },
                "Height_GD": {
                    "source": "altitude",
                    "dataType": "float64",
                    "attributes": {
                        "DESCRIPTION": "GRS80 latitude",
                        "UNITS": "m"
                    }
                },
                "local_solar_time": {
                    "dataType": "float64",
                    "attributes": {
                        "DESCRIPTION": "Local solar time",
                        "UNITS": "h"
                    }
                },
                "density": {
                    "dataType": "float64",
                    "attributes": {
                        "DESCRIPTION": "Mass density",
                        "UNITS": "kg/m3"
                    }
                },
                "density_orbitmean": {
                    "dataType": "float64",
                    "attributes": {
                        "DESCRIPTION": "Orbit average of mass density",
                        "UNITS": "kg/m3"
                    }
                },
                "validity_flag": {
                    "dataType": "int8",
                    "attributes": {
                        "DESCRIPTION": "0 = nominal data, 1 = anomalous data",
                        "UNITS": "-"
                    }
                }
            }
        }
    },
    {
        "name": "SW_DNSxACC_2_",
        "description": "Swarm thermosphere density observations derived from precise orbit determination data and accelerometer data",
        "resourceUrl": "https://swarmhandbook.earth.esa.int/catalogue/SW_DNSxACC_2_",
        "dataTerms": "This dataset is provided by the European Space Agency and it is subject to terms condition described in https://vires.services/data_terms.",
        "fileType": "CDF-generic",
        "defaultDataset": "__default__",
        "_order": 105,
        "datasets": {
            "__default__": {
                "Timestamp": {
                    "primaryTimestamp": true,
                    "source": "time",
                    "dataType": "timestamp",
                    "dataSubtype": "CDF_EPOCH",
                    "attributes": {
                        "DESCRIPTION": "Time of observation, UTC",
                        "UNITS": "-"
                    }
                },
                "Latitude_GD": {
                    "source": "latitude",
                    "dataType": "float64",
                    "attributes": {
                        "DESCRIPTION": "GRS80 geodetic latitude",
                        "UNITS": "deg"
                    }
                },
                "Longitude_GD": {
                    "source": "longitude",
                    "dataType": "float64",
                    "attributes": {
                        "DESCRIPTION": "GRS80 geodetic longitude",
                        "UNITS": "deg"
                    }
                },
                "Height_GD": {
                    "source": "altitude",
                    "dataType": "float64",
                    "attributes": {
                        "DESCRIPTION": "GRS80 latitude",
                        "UNITS": "m"
                    }
                },
                "local_solar_time": {
                    "dataType": "float64",
                    "attributes": {
                        "DESCRIPTION": "Local solar time",
                        "UNITS": "h"
                    }
                },
                "density": {
                    "dataType": "float64",
                    "attributes": {
                        "DESCRIPTION": "Mass density",
                        "UNITS": "kg/m3"
                    }
                }
            }
        }
    },
    {
        "name": "CH_DNSxACC_2_",
        "description": "CHAMP accelerometer-derived thermosphere density observations",
        "resourceUrl": "https://swarmhandbook.earth.esa.int/catalogue/CH_DNS_ACC_2_",
        "dataTerms": "This dataset is provided by the European Space Agency and it is subject to terms condition described in https://vires.services/data_terms.",
        "fileType": "CDF-generic",
        "defaultDataset": "__default__",
        "_order": 110,
        "datasets": {
            "__default__": {
                "Timestamp": {
                    "primaryTimestamp": true,
                    "source": "time",
                    "dataType": "timestamp",
                    "dataSubtype": "CDF_EPOCH",
                    "attributes": {
                        "DESCRIPTION": "Time of observation, UTC",
                        "UNITS": "-"
                    }
                },
                "Latitude_GD": {
                    "source": "latitude",
                    "dataType": "float64",
                    "attributes": {
                        "DESCRIPTION": "GRS80 geodetic latitude",
                        "UNITS": "deg"
                    }
                },
                "Longitude_GD": {
                    "source": "longitude",
                    "dataType": "float64",
                    "attributes": {
                        "DESCRIPTION": "GRS80 geodetic longitude",
                        "UNITS": "deg"
                    }
                },
                "Height_GD": {
                    "source": "altitude",
                    "dataType": "float64",
                    "attributes": {
                        "DESCRIPTION": "GRS80 latitude",
                        "UNITS": "m"
                    }
                },
                "local_solar_time": {
                    "dataType": "float64",
                    "attributes": {
                        "DESCRIPTION": "Local solar time",
                        "UNITS": "h"
                    }
                },
                "density": {
                    "dataType": "float64",
                    "attributes": {
                        "DESCRIPTION": "Mass density",
                        "UNITS": "kg/m3"
                    }
                },
                "density_orbitmean": {
                    "dataType": "float64",
                    "attributes": {
                        "DESCRIPTION": "Orbit average of mass density",
                        "UNITS": "kg/m3"
                    }
                },
                "validity_flag": {
                    "dataType": "int8",
                    "attributes": {
                        "DESCRIPTION": "0 = nominal data, 1 = anomalous data",
                        "UNITS": "-"
                    }
                },
                "validity_flag_orbitmean": {
                    "dataType": "int8",
                    "attributes": {
                        "DESCRIPTION": "0 = nominal data, 1 = anomalous data",
                        "UNITS": "-"
                    }
                }
            }
        }
    },
    {
        "name": "GR_DNSxACC_2_",
        "description": "GRACE accelerometer-derived thermosphere density observations",
        "resourceUrl": "https://swarmhandbook.earth.esa.int/catalogue/GR_DNSxACC_2_",
        "dataTerms": "This dataset is provided by the European Space Agency and it is subject to terms condition described in https://vires.services/data_terms.",
        "fileType": "CDF-generic",
        "defaultDataset": "__default__",
        "_order": 110,
        "datasets": {
            "__default__": {
                "Timestamp": {
                    "primaryTimestamp": true,
                    "source": "time",
                    "dataType": "timestamp",
                    "dataSubtype": "CDF_EPOCH",
                    "attributes": {
                        "DESCRIPTION": "Time of observation, UTC",
                        "UNITS": "-"
                    }
                },
                "Latitude_GD": {
                    "source": "latitude",
                    "dataType": "float64",
                    "attributes": {
                        "DESCRIPTION": "GRS80 geodetic latitude",
                        "UNITS": "deg"
                    }
                },
                "Longitude_GD": {
                    "source": "longitude",
                    "dataType": "float64",
                    "attributes": {
                        "DESCRIPTION": "GRS80 geodetic longitude",
                        "UNITS": "deg"
                    }
                },
                "Height_GD": {
                    "source": "altitude",
                    "dataType": "float64",
                    "attributes": {
                        "DESCRIPTION": "GRS80 latitude",
                        "UNITS": "m"
                    }
                },
                "local_solar_time": {
                    "dataType": "float64",
                    "attributes": {
                        "DESCRIPTION": "Local solar time",
                        "UNITS": "h"
                    }
                },
                "density": {
                    "dataType": "float64",
                    "attributes": {
                        "DESCRIPTION": "Mass density",
                        "UNITS": "kg/m3"
                    }
                },
                "density_orbitmean": {
                    "dataType": "float64",
                    "attributes": {
                        "DESCRIPTION": "Orbit average of mass density",
                        "UNITS": "kg/m3"
                    }
                },
                "validity_flag": {
                    "dataType": "int8",
                    "attributes": {
                        "DESCRIPTION": "0 = nominal data, 1 = anomalous data",
                        "UNITS": "-"
                    }
                },
                "validity_flag_orbitmean": {
                    "dataType": "int8",
                    "attributes": {
                        "DESCRIPTION": "0 = nominal data, 1 = anomalous data",
                        "UNITS": "-"
                    }
                }
            }
        }
    },
    {
        "name": "GF_DNSxACC_2_",
        "description": "GRACE-FO accelerometer-derived thermosphere density observations",
        "resourceUrl": "https://swarmhandbook.earth.esa.int/catalogue/GF_DNSxACC_2_",
        "dataTerms": "This dataset is provided by the European Space Agency and it is subject to terms condition described in https://vires.services/data_terms.",
        "fileType": "CDF-generic",
        "defaultDataset": "__default__",
        "_order": 110,
        "datasets": {
            "__default__": {
                "Timestamp": {
                    "primaryTimestamp": true,
                    "source": "time",
                    "dataType": "timestamp",
                    "dataSubtype": "CDF_EPOCH",
                    "attributes": {
                        "DESCRIPTION": "Time of observation, UTC",
                        "UNITS": "-"
                    }
                },
                "Latitude_GD": {
                    "source": "latitude",
                    "dataType": "float64",
                    "attributes": {
                        "DESCRIPTION": "GRS80 geodetic latitude",
                        "UNITS": "deg"
                    }
                },
                "Longitude_GD": {
                    "source": "longitude",
                    "dataType": "float64",
                    "attributes": {
                        "DESCRIPTION": "GRS80 geodetic longitude",
                        "UNITS": "deg"
                    }
                },
                "Height_GD": {
                    "source": "altitude",
                    "dataType": "float64",
                    "attributes": {
                        "DESCRIPTION": "GRS80 latitude",
                        "UNITS": "m"
                    }
                },
                "local_solar_time": {
                    "dataType": "float64",
                    "attributes": {
                        "DESCRIPTION": "Local solar time",
                        "UNITS": "h"
                    }
                },
                "density": {
                    "dataType": "float64",
                    "attributes": {
                        "DESCRIPTION": "Mass density",
                        "UNITS": "kg/m3"
                    }
                },
                "density_orbitmean": {
                    "dataType": "float64",
                    "attributes": {
                        "DESCRIPTION": "Orbit average of mass density",
                        "UNITS": "kg/m3"
                    }
                },
                "validity_flag": {
                    "dataType": "int8",
                    "attributes": {
                        "DESCRIPTION": "0 = nominal data, 1 = anomalous data",
                        "UNITS": "-"
                    }
                },
                "validity_flag_orbitmean": {
                    "dataType": "int8",
                    "attributes": {
                        "DESCRIPTION": "0 = nominal data, 1 = anomalous data",
                        "UNITS": "-"
                    }
                }
            }
        }
    },
    {
        "name": "CH_WNDxACC_2_",
        "description": "CHAMP thermosphere crosswind at satellite locations",
        "resourceUrl": "https://swarmhandbook.earth.esa.int/catalogue/CH_WND_ACC_2_",
        "dataTerms": "This dataset is provided by the European Space Agency and it is subject to terms condition described in https://vires.services/data_terms.",
        "fileType": "CDF-generic",
        "defaultDataset": "__default__",
        "_order": 120,
        "datasets": {
            "__default__": {
                "Timestamp": {
                    "primaryTimestamp": true,
                    "source": "time",
                    "dataType": "timestamp",
                    "dataSubtype": "CDF_EPOCH",
                    "attributes": {
                        "DESCRIPTION": "Time of observation, UTC",
                        "UNITS": "-"
                    }
                },
                "Latitude_GD": {
                    "source": "latitude",
                    "dataType": "float64",
                    "attributes": {
                        "DESCRIPTION": "GRS80 geodetic latitude",
                        "UNITS": "deg"
                    }
                },
                "Longitude_GD": {
                    "source": "longitude",
                    "dataType": "float64",
                    "attributes": {
                        "DESCRIPTION": "GRS80 geodetic longitude",
                        "UNITS": "deg"
                    }
                },
                "Height_GD": {
                    "source": "altitude",
                    "dataType": "float64",
                    "attributes": {
                        "DESCRIPTION": "GRS80 latitude",
                        "UNITS": "m"
                    }
                },
                "local_solar_time": {
                    "dataType": "float64",
                    "attributes": {
                        "DESCRIPTION": "Local solar time",
                        "UNITS": "h"
                    }
                },
                "crosswind": {
                    "dataType": "float64",
                    "attributes": {
                        "DESCRIPTION": "Crosswind magnitude",
                        "UNITS": "kg/m3"
                    }
                },
                "crosswind_direction": {
                    "dataType": "float64",
                    "dimension": [3],
                    "attributes": {
                        "DESCRIPTION": "Direction of crosswind in local North-East-Down frame (unit vector)",
                        "UNITS": "kg/m3"
                    }
                },
                "validity_flag": {
                    "dataType": "int8",
                    "attributes": {
                        "DESCRIPTION": "0 = nominal data, 1 = anomalous data",
                        "UNITS": "-"
                    }
                }
            }
        }
    },
    {
        "name": "GR_WNDxACC_2_",
        "description": "GRACE thermosphere crosswind at satellite locations",
        "resourceUrl": "https://swarmhandbook.earth.esa.int/catalogue/GR_WNDxACC_2_",
        "dataTerms": "This dataset is provided by the European Space Agency and it is subject to terms condition described in https://vires.services/data_terms.",
        "fileType": "CDF-generic",
        "defaultDataset": "__default__",
        "_order": 120,
        "datasets": {
            "__default__": {
                "Timestamp": {
                    "primaryTimestamp": true,
                    "source": "time",
                    "dataType": "timestamp",
                    "dataSubtype": "CDF_EPOCH",
                    "attributes": {
                        "DESCRIPTION": "Time of observation, UTC",
                        "UNITS": "-"
                    }
                },
                "Latitude_GD": {
                    "source": "latitude",
                    "dataType": "float64",
                    "attributes": {
                        "DESCRIPTION": "GRS80 geodetic latitude",
                        "UNITS": "deg"
                    }
                },
                "Longitude_GD": {
                    "source": "longitude",
                    "dataType": "float64",
                    "attributes": {
                        "DESCRIPTION": "GRS80 geodetic longitude",
                        "UNITS": "deg"
                    }
                },
                "Height_GD": {
                    "source": "altitude",
                    "dataType": "float64",
                    "attributes": {
                        "DESCRIPTION": "GRS80 latitude",
                        "UNITS": "m"
                    }
                },
                "local_solar_time": {
                    "dataType": "float64",
                    "attributes": {
                        "DESCRIPTION": "Local solar time",
                        "UNITS": "h"
                    }
                },
                "crosswind": {
                    "dataType": "float64",
                    "attributes": {
                        "DESCRIPTION": "Crosswind magnitude",
                        "UNITS": "kg/m3"
                    }
                },
                "crosswind_direction": {
                    "dataType": "float64",
                    "dimension": [3],
                    "attributes": {
                        "DESCRIPTION": "Direction of crosswind in local North-East-Down frame (unit vector)",
                        "UNITS": "kg/m3"
                    }
                },
                "validity_flag": {
                    "dataType": "int8",
                    "attributes": {
                        "DESCRIPTION": "0 = nominal data, 1 = anomalous data",
                        "UNITS": "-"
                    }
                }
            }
        }
    },
    {
        "name": "GF_WNDxACC_2_",
        "description": "GRACE-FO thermosphere crosswind at satellite locations",
        "resourceUrl": "https://earth.esa.int/eogateway/documents/20142/37627/Swarm-TOLEOS-product-description.pdf",
        "dataTerms": "This dataset is provided by the European Space Agency and it is subject to terms condition described in https://vires.services/data_terms.",
        "fileType": "CDF-generic",
        "defaultDataset": "__default__",
        "_order": 120,
        "datasets": {
            "__default__": {
                "Timestamp": {
                    "primaryTimestamp": true,
                    "source": "time",
                    "dataType": "timestamp",
                    "dataSubtype": "CDF_EPOCH",
                    "attributes": {
                        "DESCRIPTION": "Time of observation, UTC",
                        "UNITS": "-"
                    }
                },
                "Latitude_GD": {
                    "source": "latitude",
                    "dataType": "float64",
                    "attributes": {
                        "DESCRIPTION": "GRS80 geodetic latitude",
                        "UNITS": "deg"
                    }
                },
                "Longitude_GD": {
                    "source": "longitude",
                    "dataType": "float64",
                    "attributes": {
                        "DESCRIPTION": "GRS80 geodetic longitude",
                        "UNITS": "deg"
                    }
                },
                "Height_GD": {
                    "source": "altitude",
                    "dataType": "float64",
                    "attributes": {
                        "DESCRIPTION": "GRS80 latitude",
                        "UNITS": "m"
                    }
                },
                "local_solar_time": {
                    "dataType": "float64",
                    "attributes": {
                        "DESCRIPTION": "Local solar time",
                        "UNITS": "h"
                    }
                },
                "crosswind": {
                    "dataType": "float64",
                    "attributes": {
                        "DESCRIPTION": "Crosswind magnitude",
                        "UNITS": "kg/m3"
                    }
                },
                "crosswind_direction": {
                    "dataType": "float64",
                    "dimension": [3],
                    "attributes": {
                        "DESCRIPTION": "Direction of crosswind in local North-East-Down frame (unit vector)",
                        "UNITS": "kg/m3"
                    }
                },
                "validity_flag": {
                    "dataType": "int8",
                    "attributes": {
                        "DESCRIPTION": "0 = nominal data, 1 = anomalous data",
                        "UNITS": "-"
                    }
                }
            }
        }
    },
    {
        "name": "MM_CON_SPH_2_",
        "description": "Swarm, CHAMP, GOCE, GRACE, and GRACE-FO conjunctions.",
        "resourceUrl": "https://swarmhandbook.earth.esa.int/catalogue/MM_CON_EPH_2_",
        "dataTerms": "This dataset is provided by the European Space Agency and it is subject to terms condition described in https://vires.services/data_terms.",
        "fileType": "CDF-CON_EPH_2_",
        "_order": 121,
        "datasets": {
            "crossover": {
                "time_1": {
                    "primaryTimestamp": true,
                    "intervalEnd": "time_2",
                    "source": "crossover_time_1",
                    "dataType": "timestamp",
                    "dataSubtype": "CDF_EPOCH",
                    "attributes": {
                        "DESCRIPTION": "Crossover time of the first satellite (UTC)",
                        "UNITS": "-"
                    }
                },
                "time_2": {
                    "intervalStart": "time_1",
                    "source": "crossover_time_2",
                    "dataType": "timestamp",
                    "dataSubtype": "CDF_EPOCH",
                    "attributes": {
                        "DESCRIPTION": "Crossover time of the second satellite (UTC)",
                        "UNITS": "-"
                    }
                },
                "time_difference": {
                    "source": "crossover_time_difference",
                    "dataType": "float64",
                    "attributes": {
                        "DESCRIPTION": "Time between the first and second satellite passing over the same location",
                        "UNITS": "s"
                    }
                },
                "satellite_1": {
                    "source": "crossover_satellite_1",
                    "dataType": "char3",
                    "attributes": {
                        "DESCRIPTION": "ID of the first satellite (symbols: SWx - Swarm, CH - CHAMP,  GO - GOCE, GRx - GRACE, GFx - GRACE-FO)",
                        "UNITS": "-"
                    }
                },
                "satellite_2": {
                    "source": "crossover_satellite_2",
                    "dataType": "char3",
                    "attributes": {
                        "DESCRIPTION": "ID of the second satellite (symbols: SWx - Swarm, CH - CHAMP,  GO - GOCE, GRx - GRACE, GFx - GRACE-FO)",
                        "UNITS": "-"
                    }
                },
                "altitude_1": {
                    "source": "crossover_altitude_1",
                    "dataType": "float64",
                    "attributes": {
                        "DESCRIPTION": "Altitude of the first satellite at crossover (GRS80)",
                        "UNITS": "m"
                    }
                },
                "altitude_2": {
                    "source": "crossover_altitude_2",
                    "dataType": "float64",
                    "attributes": {
                        "DESCRIPTION": "Altitude of the second satellite at crossover (GRS80)",
                        "UNITS": "m"
                    }
                },
                "latitude": {
                    "source": "crossover_latitude",
                    "dataType": "float64",
                    "attributes": {
                        "DESCRIPTION": "Geodetic latitude of crossover",
                        "UNITS": "deg"
                    }
                },
                "longitude": {
                    "source": "crossover_longitude",
                    "dataType": "float64",
                    "attributes": {
                        "DESCRIPTION": "Longitude of crossover",
                        "UNITS": "deg"
                    }
                },
                "magnetic_latitude": {
                    "source": "crossover_magnetic_latitude",
                    "dataType": "float64",
                    "attributes": {
                        "DESCRIPTION": "Magnetic latitude of crossover",
                        "UNITS": "deg"
                    }
                },
                "magnetic_longitude": {
                    "source": "crossover_magnetic_longitude",
                    "dataType": "float64",
                    "attributes": {
                        "DESCRIPTION": "Magnetic longitude of crossover",
                        "UNITS": "deg"
                    }
                },
                "local_solar_time_2": {
                    "source": "crossover_local_solar_time_1",
                    "dataType": "float64",
                    "attributes": {
                        "DESCRIPTION": "Local solar time of the first satellite at crossover",
                        "UNITS": "h"
                    }
                },
                "local_solar_time_1": {
                    "source": "crossover_local_solar_time_2",
                    "dataType": "float64",
                    "attributes": {
                        "DESCRIPTION": "Local solar time of the second satellites at crossover",
                        "UNITS": "h"
                    }
                }
            },
            "plane_alignment": {
                "time": {
                    "primaryTimestamp": true,
                    "source": "plane_alignment_time",
                    "dataType": "timestamp",
                    "dataSubtype": "CDF_EPOCH",
                    "attributes": {
                        "DESCRIPTION": "Time of orbital plane alignment (UTC)",
                        "UNITS": "-"
                    }
                },
                "satellite_1": {
                    "source": "plane_alignment_satellite_1",
                    "dataType": "char3",
                    "attributes": {
                        "DESCRIPTION": "ID of the first satellite (symbols: SWx - Swarm, CH - CHAMP,  GO - GOCE, GRx - GRACE, GFx - GRACE-FO)",
                        "UNITS": "-"
                    }
                },
                "satellite_2": {
                    "source": "plane_alignment_satellite_2",
                    "dataType": "char3",
                    "attributes": {
                        "DESCRIPTION": "ID of the second satellite (symbols: SWx - Swarm, CH - CHAMP,  GO - GOCE, GRx - GRACE, GFx - GRACE-FO)",
                        "UNITS": "-"
                    }
                },
                "altitude_1": {
                    "source": "plane_alignment_altitude_1",
                    "dataType": "float64",
                    "attributes": {
                        "DESCRIPTION": "Altitude of the first satellite",
                        "UNITS": "m"
                    }
                },
                "altitude_2": {
                    "source": "plane_alignment_altitude_2",
                    "dataType": "float64",
                    "attributes": {
                        "DESCRIPTION": "Altitude of the second satellite",
                        "UNITS": "m"
                    }
                },
                "ltan_1": {
                    "source": "plane_alignment_ltan_1",
                    "dataType": "float64",
                    "attributes": {
                        "DESCRIPTION": "LTAN of the first satellite",
                        "UNITS": "h"
                    }
                },
                "ltan_2": {
                    "source": "plane_alignment_ltan_2",
                    "dataType": "float64",
                    "attributes": {
                        "DESCRIPTION": "LTAN of the second satellite",
                        "UNITS": "h"
                    }
                },
                "ltan_rate_1": {
                    "source": "plane_alignment_ltan_rate_1",
                    "dataType": "float64",
                    "attributes": {
                        "DESCRIPTION": "LTAN drift rate of the first satellite",
                        "UNITS": "h/d"
                    }
                },
                "ltan_rate_2": {
                    "source": "plane_alignment_ltan_rate_2",
                    "dataType": "float64",
                    "attributes": {
                        "DESCRIPTION": "LTAN drift rate of the second satellite",
                        "UNITS": "h/d"
                    }
                }
            }
        }
    }
]<|MERGE_RESOLUTION|>--- conflicted
+++ resolved
@@ -4032,19 +4032,12 @@
         }
     },
     {
-<<<<<<< HEAD
-        "name": "CH_ME_3_MAG",
-        "description": "CHAMP vector (FGM) magnetic field measurements.",
-        "resourceUrl": "https://dataservices.gfz-potsdam.de/panmetaworks/showshort.php?id=escidoc:4522907",
-        "citation": "https://doi.org/10.5880/GFZ.2.3.2019.004",
-        "dataTerms": "TBD",
-=======
         "name": "CH_ME_MAG_LR_3",
         "description": "CHAMP vector (FGM) magnetic field measurements.",
         "resourceUrl": "https://dataservices.gfz-potsdam.de/panmetaworks/showshort.php?id=escidoc:4522907",
         "citation": "https://doi.org/10.5880/GFZ.2.3.2019.004",
         "dataTerms": "Creative Commons Attribution 4.0 International (CC BY 4.0)",
->>>>>>> b985697c
+        "fileType": "CDF-generic",
         "defaultDataset": "MDR_ME_3_MAG",
         "hapiOptions": {
             "MDR_ME_3_MAG": {
@@ -4066,57 +4059,27 @@
                     "dataType": "timestamp",
                     "dataSubtype": "CDF_EPOCH",
                     "attributes": {
-<<<<<<< HEAD
-                        "DESCRIPTION": "time, UT (epoch)",
-=======
                         "DESCRIPTION": "Timestamp",
->>>>>>> b985697c
                         "UNITS": "-"
                     }
                 },
                 "Latitude": {
                     "dataType": "float64",
                     "attributes": {
-<<<<<<< HEAD
-                        "DESCRIPTION": "geocentric latitude",
-=======
                         "DESCRIPTION": "Position in ITRF - Latitude",
->>>>>>> b985697c
                         "UNITS": "deg"
                     }
                 },
                 "Longitude": {
                     "dataType": "float64",
                     "attributes": {
-<<<<<<< HEAD
-                        "DESCRIPTION": "geocentric longitude",
-=======
                         "DESCRIPTION": "Position in ITRF - Longitude",
->>>>>>> b985697c
                         "UNITS": "deg"
                     }
                 },
                 "Radius": {
                     "dataType": "float64",
                     "attributes": {
-<<<<<<< HEAD
-                        "DESCRIPTION": "geocentric radius",
-                        "UNITS": "m"
-                    }
-                },
-                "B_FGM": {
-                    "dataType": "float64",
-                    "dimension": [3],
-                    "attributes": {
-                        "DESCRIPTION": "B-vector in FGM-1 sensor system",
-                        "UNITS": "nT"
-                    }
-                },
-                "F": {
-                    "dataType": "float64",
-                    "attributes": {
-                        "DESCRIPTION": "scalar B-field in FGM-1 sensor system",
-=======
                         "DESCRIPTION": "Position in ITRF - Radius",
                         "UNITS": "m"
                     }
@@ -4133,7 +4096,6 @@
                     "dimension": [3],
                     "attributes": {
                         "DESCRIPTION": "B-vector in FGM-1 sensor system",
->>>>>>> b985697c
                         "UNITS": "nT"
                     }
                 },
@@ -4145,33 +4107,6 @@
                         "UNITS": "nT"
                     }
                 },
-<<<<<<< HEAD
-                "q_ASC_CRF": {
-                    "dataType": "float64",
-                    "dimension": [4],
-                    "attributes": {
-                        "DESCRIPTION": "ASC quaternions for ICRF (International Celestial Reference System) -> CRF (Common Reference System) transformation",
-                        "UNITS": "-"
-                    }
-                },
-                "GEO_STAT": {
-                    "dataType": "int32",
-                    "dimension": [3],
-                    "attributes": {
-                        "DESCRIPTION": "status information for positions; column 1 - number of gaps in interpolation interval; column 2 - flag for PDO used instead of RSO; column 3 - number of basePoints used for interpolation",
-                        "UNITS": "-"
-                    }
-                },
-                "FGM_FLAGS": {
-                    "dataType": "uint8",
-                    "dimension": [2],
-                    "attributes": {
-                        "DESCRIPTION": "FGM quality information (flags),### bits of byte 1 (8 7 6 5 4 3 2 1): # 1 - adc (first sample anormal = 1, ok = 0); # 3,2 sample frequency (00 = sample freq is 50 Hz,  01 = sample freq is 10 Hz,  10 = sample freq is  1 Hz,  11 = sample freq is illegal); # 4 - torquer overlap (ok = 0, not ok = 1); # 5 - OnBoardDataUnit (OBDU) (standard = 0, redundant = 1); # 6 - bad average distribution (ok = 0, bad = 1); # 7 - ovm frequency correction (no = 0, yes = 1); # 8 - ovm hk overlapped (yes = 0, no = 1); ### bits of byte 2 (8 7 6 5 4 3 2 1): # 1 - L3 ovm interpolated (no = 0, yes = 1); # 2 - L3 fgm interpolated (no = 0, yes = 1); # 3 - L3 delta interpolated (no = 0, yes = 1); # 4 - L3 value corrected for OVM (ok = 0, no = 1); # 5 - empty; # 6 - FGM Burst mode (compression on = 1, off = 0); # 7 - L2 ovm GPS error corrected (no = 0, corrected = 1); # 8 - L2 fgm GPS error corrected (no = 0, corrected = 1);",
-                        "UNITS": "-"
-                    }
-                },
-                "ASC_MODE": {
-=======
                 "Flags_Position": {
                     "dataType": "int32",
                     "dimension": [3],
@@ -4196,25 +4131,17 @@
                     }
                 },
                 "Mode_q": {
->>>>>>> b985697c
                     "dataType": "uint8",
                     "attributes": {
                         "DESCRIPTION": "star camera mode (from left to right): 1st A1 Camera 1 Boom; 2nd A2 Camera 2 Boom; 3rd B1 Camera 1 Body; 4rd B2 Camera 2 Body",
                         "UNITS": "-"
                     }
                 },
-<<<<<<< HEAD
-                "ASC_STAT": {
-                    "dataType": "uint32",
-                    "attributes": {
-                        "DESCRIPTION": "star camera quality information, ### 1st digit is flagging ASC source: 0 = no data available,  2 = single data boom, chu2cr static, 6 = single data boom + chu2cr dynamic, 7 = dual data boom; ### 2nd digit is filtered flag: 0 = no, 1 = yes; ### 3rd digit is flagging chu2cr transformation mode: 0 = static, 1 = dynamic, 2 = dual; ### 4th digit is flagging jump correction: 0 = no, 1 = chu1/3, 2 = chu2/4, 3 = chu1/3 and chu2/4; ### 5th digit is flagging interpolated gaps: 0 = no interpolation 1 = chu1/3, 2 = chu2/4, 3 = chu1/3 and chu2/4;",
-=======
                 "q_ICRF_CRF": {
                     "dataType": "float64",
                     "dimension": [4],
                     "attributes": {
                         "DESCRIPTION": "ASC quaternions for ICRF -> CRF transformation",
->>>>>>> b985697c
                         "UNITS": "-"
                     }
                 }
