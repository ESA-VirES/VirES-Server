#-------------------------------------------------------------------------------
#
# Project: VirES
# Authors: Martin Paces <martin.paces@eox.at>
#
#-------------------------------------------------------------------------------
# Copyright (C) 2015 EOX IT Services GmbH
#
# Permission is hereby granted, free of charge, to any person obtaining a copy
# of this software and associated documentation files (the "Software"), to deal
# in the Software without restriction, including without limitation the rights
# to use, copy, modify, merge, publish, distribute, sublicense, and/or sell
# copies of the Software, and to permit persons to whom the Software is
# furnished to do so, subject to the following conditions:
#
# The above copyright notice and this permission notice shall be included in all
# copies of this Software or works derived from this Software.
#
# THE SOFTWARE IS PROVIDED "AS IS", WITHOUT WARRANTY OF ANY KIND, EXPRESS OR
# IMPLIED, INCLUDING BUT NOT LIMITED TO THE WARRANTIES OF MERCHANTABILITY,
# FITNESS FOR A PARTICULAR PURPOSE AND NONINFRINGEMENT. IN NO EVENT SHALL THE
# AUTHORS OR COPYRIGHT HOLDERS BE LIABLE FOR ANY CLAIM, DAMAGES OR OTHER
# LIABILITY, WHETHER IN AN ACTION OF CONTRACT, TORT OR OTHERWISE, ARISING FROM,
# OUT OF OR IN CONNECTION WITH THE SOFTWARE OR THE USE OR OTHER DEALINGS IN
# THE SOFTWARE.
#-------------------------------------------------------------------------------

#import os
from setuptools import setup, find_packages
import vires

DATA_FILES = []

setup(
    name='VirES-Server',
    version=vires.__version__,
    packages=find_packages(),
    data_files=DATA_FILES,
    include_package_data=True,
    package_data={'vires': ['data/*.json']},
    scripts=[],
    install_requires=[
<<<<<<< HEAD
        'EOxServer', 'eoxmagmod>=0.5.1',
=======

        'EOxServer', 'eoxmagmod>=0.5.3',
>>>>>>> 1bce63e4
    ],
    zip_safe=False,

    # Metadata
    author="EOX IT Services GmbH",
    author_email="office@eox.at",
    maintainer="EOX IT Services GmbH",
    maintainer_email="packages@eox.at",

    description="VirES server - EOxServer extension",
    #long_description=read("README.rst"),

    classifiers=[
        'Development Status :: 1 - Planning',
        'Environment :: Console',
        'Environment :: Web Environment',
        'Framework :: Django',
        'Intended Audience :: End Users/Desktop',
        'Intended Audience :: Other Audience',
        'Intended Audience :: System Administrators',
        'Intended Audience :: Science/Research',
        'License :: OSI Approved :: MIT License',
        'Natural Language :: English',
        'Operating System :: OS Independent',
        'Programming Language :: Python',
        'Programming Language :: Python :: 2.7',
        'Topic :: Database',
        'Topic :: Internet',
        'Topic :: Internet :: WWW/HTTP',
        'Topic :: Internet :: WWW/HTTP :: Dynamic Content',
        'Topic :: Multimedia :: Graphics',
        'Topic :: Scientific/Engineering :: GIS',
        'Topic :: Scientific/Engineering :: Information Analysis',
        'Topic :: Scientific/Engineering :: Visualization',
    ],

    license="EOxServer Open License (MIT-style)",
    keywords="Earth Observation, EO",
    url="http://eoxserver.org/"
)<|MERGE_RESOLUTION|>--- conflicted
+++ resolved
@@ -40,12 +40,8 @@
     package_data={'vires': ['data/*.json']},
     scripts=[],
     install_requires=[
-<<<<<<< HEAD
-        'EOxServer', 'eoxmagmod>=0.5.1',
-=======
 
         'EOxServer', 'eoxmagmod>=0.5.3',
->>>>>>> 1bce63e4
     ],
     zip_safe=False,
 
