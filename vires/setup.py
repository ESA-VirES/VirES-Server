#-------------------------------------------------------------------------------
#
# Project: VirES
# Authors: Martin Paces <martin.paces@eox.at>
#
#-------------------------------------------------------------------------------
# Copyright (C) 2015 EOX IT Services GmbH
#
# Permission is hereby granted, free of charge, to any person obtaining a copy
# of this software and associated documentation files (the "Software"), to deal
# in the Software without restriction, including without limitation the rights
# to use, copy, modify, merge, publish, distribute, sublicense, and/or sell
# copies of the Software, and to permit persons to whom the Software is
# furnished to do so, subject to the following conditions:
#
# The above copyright notice and this permission notice shall be included in all
# copies of this Software or works derived from this Software.
#
# THE SOFTWARE IS PROVIDED "AS IS", WITHOUT WARRANTY OF ANY KIND, EXPRESS OR
# IMPLIED, INCLUDING BUT NOT LIMITED TO THE WARRANTIES OF MERCHANTABILITY,
# FITNESS FOR A PARTICULAR PURPOSE AND NONINFRINGEMENT. IN NO EVENT SHALL THE
# AUTHORS OR COPYRIGHT HOLDERS BE LIABLE FOR ANY CLAIM, DAMAGES OR OTHER
# LIABILITY, WHETHER IN AN ACTION OF CONTRACT, TORT OR OTHERWISE, ARISING FROM,
# OUT OF OR IN CONNECTION WITH THE SOFTWARE OR THE USE OR OTHER DEALINGS IN
# THE SOFTWARE.
#-------------------------------------------------------------------------------

#import os
from setuptools import setup, find_packages
import vires

DATA_FILES = []

setup(
    name='VirES-Server',
    version=vires.__version__,
    packages=find_packages(),
    data_files=DATA_FILES,
    include_package_data=True,
    package_data={
        'vires': [
            'data/*.json',
            'colormaps/*.cm',
            'tests/data/*.cdf',
        ]
    },
    scripts=[],
    install_requires=[
<<<<<<< HEAD
        'EOxServer', 'eoxmagmod>=0.9.6', 'pyamps>=1.4.0'
=======
        'EOxServer', 'eoxmagmod>=0.9.7',
>>>>>>> a61fd514
    ],
    zip_safe=False,

    # Metadata
    author="EOX IT Services GmbH",
    author_email="office@eox.at",
    maintainer="EOX IT Services GmbH",
    maintainer_email="packages@eox.at",

    description="VirES for Swarm server",
    #long_description=read("README.rst"),

    classifiers=[
        'Development Status :: 1 - Planning',
        'Environment :: Console',
        'Environment :: Web Environment',
        'Framework :: Django',
        'Intended Audience :: End Users/Desktop',
        'Intended Audience :: Other Audience',
        'Intended Audience :: System Administrators',
        'Intended Audience :: Science/Research',
        'License :: OSI Approved :: MIT License',
        'Natural Language :: English',
        'Operating System :: OS Independent',
        'Programming Language :: Python',
        'Programming Language :: Python :: 3',
        'Topic :: Database',
        'Topic :: Internet',
        'Topic :: Internet :: WWW/HTTP',
        'Topic :: Internet :: WWW/HTTP :: Dynamic Content',
        'Topic :: Multimedia :: Graphics',
        'Topic :: Scientific/Engineering :: GIS',
        'Topic :: Scientific/Engineering :: Information Analysis',
        'Topic :: Scientific/Engineering :: Visualization',
    ],

    license="EOxServer Open License (MIT-style)",
    keywords="Earth Observation, EO",
    url="http://eoxserver.org/"
)<|MERGE_RESOLUTION|>--- conflicted
+++ resolved
@@ -46,11 +46,7 @@
     },
     scripts=[],
     install_requires=[
-<<<<<<< HEAD
-        'EOxServer', 'eoxmagmod>=0.9.6', 'pyamps>=1.4.0'
-=======
-        'EOxServer', 'eoxmagmod>=0.9.7',
->>>>>>> a61fd514
+        'EOxServer', 'eoxmagmod>=0.9.7', 'pyamps>=1.4.0'
     ],
     zip_safe=False,
 
